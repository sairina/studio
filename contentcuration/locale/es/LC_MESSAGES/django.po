msgid ""
msgstr ""
"Project-Id-Version: content-curation\n"
"Report-Msgid-Bugs-To: \n"
<<<<<<< HEAD
"POT-Creation-Date: 2019-07-27 00:12+0000\n"
=======
"POT-Creation-Date: 2019-08-18 16:17+0000\n"
>>>>>>> bcdacdc6
"PO-Revision-Date: 2019-07-25 21:26\n"
"Last-Translator: learningequality\n"
"Language-Team: Spanish\n"
"Language: es_ES\n"
"MIME-Version: 1.0\n"
"Content-Type: text/plain; charset=UTF-8\n"
"Content-Transfer-Encoding: 8bit\n"
"Plural-Forms: nplurals=2; plural=(n != 1);\n"
"X-Generator: crowdin.com\n"
"X-Crowdin-Project: content-curation\n"
"X-Crowdin-Language: es-ES\n"
"X-Crowdin-File: /develop/django.po\n"

#: contentcuration/contentcuration/api.py:142
msgid "Date/Time Created"
msgstr "Fecha/Hora creación"

#: contentcuration/contentcuration/api.py:143
#: contentcuration/contentcuration/api.py:144
msgid "Not Available"
msgstr "No está disponible"

#: contentcuration/contentcuration/api.py:147
msgid "Ricecooker Version"
msgstr "Versión de Ricecooker"

#: contentcuration/contentcuration/api.py:152
#: contentcuration/contentcuration/utils/csv_writer.py:159
msgid "File Size"
msgstr "Tamaño del archivo"

#: contentcuration/contentcuration/api.py:163
msgid "# of {}s"
msgstr "# de {}s"

#: contentcuration/contentcuration/api.py:167
msgid "# of Questions"
msgstr "# de Preguntas"

#: contentcuration/contentcuration/api.py:177
msgid "# of Subtitles"
msgstr "# de Subtítulos"

#: contentcuration/contentcuration/dev_settings.py:14
msgid "Arabic"
msgstr "Árabe"

#: contentcuration/contentcuration/forms.py:61
#: contentcuration/contentcuration/templates/settings/profile.html:34
msgid "First Name"
msgstr "Nombre"

#: contentcuration/contentcuration/forms.py:62
#: contentcuration/contentcuration/templates/settings/profile.html:38
msgid "Last Name"
msgstr "Apellido"

#: contentcuration/contentcuration/forms.py:63
#: contentcuration/contentcuration/forms.py:450
#: contentcuration/contentcuration/templates/registration/login.html:29
msgid "Email"
msgstr "Correo electrónico"

#: contentcuration/contentcuration/forms.py:64
#: contentcuration/contentcuration/forms.py:511
#: contentcuration/contentcuration/templates/registration/login.html:33
msgid "Password"
msgstr "Contraseña"

#: contentcuration/contentcuration/forms.py:65
msgid "Password (again)"
msgstr "Contraseña (otra vez)"

#: contentcuration/contentcuration/forms.py:70
msgid "Email is invalid."
msgstr "Correo electrónico no válido."

#: contentcuration/contentcuration/forms.py:72
msgid "Email already exists."
msgstr "Correo electrónico ya existe."

#: contentcuration/contentcuration/forms.py:85
msgid "Email is required."
msgstr "Se requiere un correo electrónico."

#: contentcuration/contentcuration/forms.py:86
#: contentcuration/contentcuration/forms.py:251
msgid "First name is required."
msgstr "Se requiere un nombre."

#: contentcuration/contentcuration/forms.py:87
#: contentcuration/contentcuration/forms.py:255
msgid "Last name is required."
msgstr "Se requiere un apellido."

#: contentcuration/contentcuration/forms.py:89
msgid "Password is required."
msgstr "Se requiere una contraseña."

#: contentcuration/contentcuration/forms.py:92
msgid "Passwords don't match."
msgstr "Las contraseñas no coinciden."

#: contentcuration/contentcuration/forms.py:100
msgid "Organizing or aligning existing materials"
msgstr "Organizar o alinear materiales existentes"

#: contentcuration/contentcuration/forms.py:101
msgid "Finding and adding additional content sources"
msgstr "Buscar y agregar fuentes de contenido adicionales"

#: contentcuration/contentcuration/forms.py:102
msgid "Sequencing materials using prerequisites"
msgstr "Secuenciar materiales usando requisitos previos"

#: contentcuration/contentcuration/forms.py:103
msgid "Creating exercises"
msgstr "Crear ejercicios"

#: contentcuration/contentcuration/forms.py:104
msgid "Sharing materials publicly"
msgstr "Compartir materiales públicamente"

#: contentcuration/contentcuration/forms.py:105
msgid "Storing materials for private or local use"
msgstr "Guardar materiales para uso privado o local"

#: contentcuration/contentcuration/forms.py:106
msgid "Tagging content sources for discovery"
msgstr "Etiquetar fuentes de contenido para futuras búsquedas"

#: contentcuration/contentcuration/forms.py:107
#: contentcuration/contentcuration/forms.py:120
#: contentcuration/contentcuration/forms.py:359
msgid "Other"
msgstr "Otros"

#: contentcuration/contentcuration/forms.py:111
msgid "Organization"
msgstr "Organización"

#: contentcuration/contentcuration/forms.py:112
msgid "Learning Equality Website"
msgstr "Learning Equality web"

#: contentcuration/contentcuration/forms.py:113
msgid "Learning Equality Newsletter"
msgstr "Lista de correo de Learning Equality"

#: contentcuration/contentcuration/forms.py:114
msgid "Learning Equality Community Forum"
msgstr "Foros de comunidad de Learning Equality"

#: contentcuration/contentcuration/forms.py:115
msgid "Learning Equality GitHub"
msgstr "Learning Equality GitHub"

#: contentcuration/contentcuration/forms.py:116
msgid "Social Media"
msgstr "Redes sociales"

#: contentcuration/contentcuration/forms.py:117
msgid "Conference"
msgstr "Conferencia"

#: contentcuration/contentcuration/forms.py:118
msgid "Conversation with Learning Equality"
msgstr "Conversación con Learning Equality"

#: contentcuration/contentcuration/forms.py:119
msgid "Personal Demo"
msgstr "Demo personal"

#: contentcuration/contentcuration/forms.py:126
msgid "How do you plan to use Kolibri Studio? (check all that apply)"
msgstr "¿Cómo planea utilizar Kolibri Studio? (marcar todo que procede)"

#: contentcuration/contentcuration/forms.py:129
msgid "e.g. 500MB"
msgstr "por ejemplo 500MB"

#: contentcuration/contentcuration/forms.py:129
msgid "How much storage do you need?"
msgstr "¿Cuánto almacenamiento necesita?"

#: contentcuration/contentcuration/forms.py:131
msgid "How did you hear about us?"
msgstr "¿Cómo nos ha conocido?"

#: contentcuration/contentcuration/forms.py:132
msgid "Name of Organization"
msgstr "Nombre de la organización"

#: contentcuration/contentcuration/forms.py:133
msgid "Name of Conference"
msgstr "Nombre de la conferencia"

#: contentcuration/contentcuration/forms.py:134
msgid "Please describe"
msgstr "Describa en más detalle, por favor"

#: contentcuration/contentcuration/forms.py:143
msgid "Where do you plan to use Kolibri? (select all that apply)"
msgstr "¿Dónde planea utilizar Kolibri Studio? (marcar todo que procede)"

#: contentcuration/contentcuration/forms.py:162
msgid "Describe your 'other' use(s) for Kolibri Studio"
msgstr "Describa 'otros' usos para Kolibri Studio"

#: contentcuration/contentcuration/forms.py:167
msgid "Please indicate how much storage you intend to use"
msgstr "Por favor, indique cuánto almacenamiento vaya a utilizar"

#: contentcuration/contentcuration/forms.py:173
msgid "Please indicate how you intend to use Kolibri Studio"
msgstr "Por favor, indique cómo desea utilizar Kolibri Studio"

#: contentcuration/contentcuration/forms.py:174
msgid "Please select where you plan to use Kolibri"
msgstr "Por favor, seleccione donde desea utilizar Kolibri"

#: contentcuration/contentcuration/forms.py:177
#: contentcuration/contentcuration/forms.py:185
msgid "Please indicate how you heard about us"
msgstr "Por favor, indique cómo nos ha conocido"

#: contentcuration/contentcuration/forms.py:188
msgid "Please accept our Privacy Policy"
msgstr "Por favor, acepte nuestra política de privacidad"

#: contentcuration/contentcuration/forms.py:267
#: contentcuration/contentcuration/templates/settings/preferences.html:32
#: contentcuration/contentcuration/utils/csv_writer.py:160
msgid "Author"
msgstr "Autor"

#: contentcuration/contentcuration/forms.py:268
#: contentcuration/contentcuration/templates/settings/preferences.html:42
msgid "Aggregator"
msgstr "Agregador"

#: contentcuration/contentcuration/forms.py:269
#: contentcuration/contentcuration/templates/settings/preferences.html:38
msgid "Provider"
msgstr "Proveedor"

#: contentcuration/contentcuration/forms.py:270
#: contentcuration/contentcuration/templates/settings/preferences.html:56
#: contentcuration/contentcuration/utils/csv_writer.py:160
msgid "Copyright Holder"
msgstr "Titular de derechos de autor"

#: contentcuration/contentcuration/forms.py:272
#: contentcuration/contentcuration/templates/settings/preferences.html:62
#: contentcuration/contentcuration/utils/csv_writer.py:160
msgid "License Description"
msgstr "Descripción de la licencia"

#: contentcuration/contentcuration/forms.py:275
#: contentcuration/contentcuration/templates/settings/preferences.html:105
msgid "M"
msgstr "M"

#: contentcuration/contentcuration/forms.py:276
#: contentcuration/contentcuration/templates/settings/preferences.html:110
msgid "N"
msgstr "N"

#: contentcuration/contentcuration/forms.py:278
#: contentcuration/contentcuration/templates/settings/preferences.html:77
#: contentcuration/contentcuration/views/settings.py:242
msgid "Videos"
msgstr "Vídeos"

#: contentcuration/contentcuration/forms.py:280
#: contentcuration/contentcuration/templates/settings/preferences.html:81
#: contentcuration/contentcuration/views/settings.py:243
msgid "Audio"
msgstr "Audio"

#: contentcuration/contentcuration/forms.py:282
#: contentcuration/contentcuration/templates/settings/preferences.html:85
#: contentcuration/contentcuration/views/settings.py:245
msgid "Documents"
msgstr "Documentos"

#: contentcuration/contentcuration/forms.py:284
#: contentcuration/contentcuration/templates/settings/preferences.html:89
#: contentcuration/contentcuration/views/settings.py:246
msgid "HTML Apps"
msgstr "Aplicaciones HTML5"

#: contentcuration/contentcuration/forms.py:292
msgid "Select a language"
msgstr "Seleccionar idioma"

#: contentcuration/contentcuration/forms.py:293
#: contentcuration/contentcuration/templates/settings/preferences.html:68
#: contentcuration/contentcuration/utils/csv_writer.py:160
#: contentcuration/contentcuration/utils/export_writer.py:584
msgid "Language"
msgstr "Idioma"

#: contentcuration/contentcuration/forms.py:296
msgid "Mastery at"
msgstr "Dominio en"

#: contentcuration/contentcuration/forms.py:298
msgid "Select a license"
msgstr "Seleccionar licencia"

#: contentcuration/contentcuration/forms.py:299
#: contentcuration/contentcuration/templates/settings/preferences.html:48
#: contentcuration/contentcuration/utils/csv_writer.py:160
msgid "License"
msgstr "Licencia"

#: contentcuration/contentcuration/forms.py:330
msgid "e.g. 1GB"
msgstr "p. ej. 1GB"

#: contentcuration/contentcuration/forms.py:331
msgid "Mostly high resolution videos, some pdfs, etc."
msgstr "Mayormente vídeos de alta resolución, algunos archivos PDF, etcétera."

#: contentcuration/contentcuration/forms.py:334
msgid "e.g. 10MB"
msgstr "p. ej. 10MB"

#: contentcuration/contentcuration/forms.py:341
msgid "In-school learners, adult learners, teachers, etc."
msgstr "Estudiantes en la escuela, estudiantes adultos, maestros, etcétera."

#: contentcuration/contentcuration/forms.py:346
msgid "I am uploading content on behalf of"
msgstr "Estoy subiendo contenido al nombre de"

#: contentcuration/contentcuration/forms.py:347
msgid "I am not affiliated with an organization for this work"
msgstr "No estoy afiliado con una organización para este trabajo"

#: contentcuration/contentcuration/forms.py:349
msgid "Organization or Institution"
msgstr "Organización o institución"

#: contentcuration/contentcuration/forms.py:354
msgid "Grassroots and/or volunteer initiative"
msgstr "Iniciativa voluntaria y/o de bases"

#: contentcuration/contentcuration/forms.py:355
msgid "Small NGO with annual budget < $25K"
msgstr "Pequeña ONG con presupuesto anual < $25K"

#: contentcuration/contentcuration/forms.py:356
msgid "Medium-sized NGO with budget < $500K"
msgstr "ONG de tamaño medio con presupuesto < $500K"

#: contentcuration/contentcuration/forms.py:357
msgid "Larger INGO or other international agency"
msgstr "Mayor ONG u otra agencia internacional"

#: contentcuration/contentcuration/forms.py:358
msgid "For-profit or social enterprise company"
msgstr "Empresa con fines de lucro o sociales"

#: contentcuration/contentcuration/forms.py:367
msgid "1 week"
msgstr "1 semana"

#: contentcuration/contentcuration/forms.py:368
msgid "2-4 weeks"
msgstr "2-4 semanas"

#: contentcuration/contentcuration/forms.py:369
msgid "1-2 months"
msgstr "1-2 meses"

#: contentcuration/contentcuration/forms.py:370
msgid "3-6 months"
msgstr "3-6 meses"

#: contentcuration/contentcuration/forms.py:371
msgid "6+ months"
msgstr "Más de 6 meses"

#: contentcuration/contentcuration/forms.py:372
msgid "Unknown"
msgstr "Desconocido"

#: contentcuration/contentcuration/forms.py:393
msgid "Please indicate how much storage you need"
msgstr "Por favor, indique cuánto almacenamiento vaya a necesitar"

#: contentcuration/contentcuration/forms.py:394
msgid "Please indicate what kind of content you are uploading"
msgstr "Por favor, indique qué tipo de contenido va a subir"

#: contentcuration/contentcuration/forms.py:395
msgid "Please indicate the author, curator, and/or aggregator of your content"
msgstr "Indicar el autor, curador y agregador de contenido"

#: contentcuration/contentcuration/forms.py:396
msgid ""
"Please indicate approximately how many resources you are planning to upload"
msgstr ""
"Por favor, indicar aproximadamente cuántos recursos tiene previsto subir"

#: contentcuration/contentcuration/forms.py:399
msgid "Please indicate the licensing for your content"
msgstr "Por favor, indique la licencia para su contenido"

#: contentcuration/contentcuration/forms.py:400
msgid "Please indicate your target audience"
msgstr "Por favor, indique su público objetivo"

#: contentcuration/contentcuration/forms.py:401
msgid ""
"Please indicate how many times this content will be imported into Kolibri "
"per month"
msgstr ""
"Indicar cuántas veces este contenido será importado en Kolibri cada mes"

#: contentcuration/contentcuration/forms.py:403
msgid "Please indicate for whom you are uploading your content"
msgstr "Por favor, indique para quién está subiendo el contenido"

#: contentcuration/contentcuration/forms.py:405
msgid "Please indicate your organization or institution"
msgstr "Por favor, indique su organización o institución"

#: contentcuration/contentcuration/forms.py:406
msgid "Please indicate your organization type"
msgstr "Indicar el tipo de la organización"

#: contentcuration/contentcuration/forms.py:408
msgid "Please indicate the type of your organization or group"
msgstr "Indicar el tipo de la organización o grupo"

#: contentcuration/contentcuration/forms.py:410
msgid "Please write a paragraph explaining your use case for Studio"
msgstr "Escribir un párrafo explicando el caso de uso para Studio"

#: contentcuration/contentcuration/forms.py:430
msgid "Current password is incorrect."
msgstr "Contraseña actual es incorrecta."

#: contentcuration/contentcuration/forms.py:432
msgid "New password is required."
msgstr "Se requiere una contraseña nueva."

#: contentcuration/contentcuration/forms.py:435
msgid "New passwords don't match."
msgstr "Las contraseñas nuevas no coinciden."

#: contentcuration/contentcuration/forms.py:500
#: contentcuration/contentcuration/templates/registration/password_change_form.html:23
msgid "New password"
msgstr "Nueva contraseña"

#: contentcuration/contentcuration/forms.py:504
#: contentcuration/contentcuration/templates/registration/password_change_form.html:24
msgid "New password confirmation"
msgstr "Confirmar nueva contraseña"

#: contentcuration/contentcuration/forms.py:515
msgid "e.g. Windows, MacOS, Linux"
msgstr "ej. Windows, MacOS, Linux"

#: contentcuration/contentcuration/forms.py:516
msgid "e.g. Chrome, Firefox, Safari"
msgstr "ej. Chrome, Firefox, Safari"

#: contentcuration/contentcuration/forms.py:517
msgid "Name of the channel you were working on"
msgstr "Nombre del canal en el que estuvo trabajando"

#: contentcuration/contentcuration/forms.py:519
msgid ""
"A description of the steps you took, and what error message(s) you received, "
"if any. \n"
"\n"
"For example: \n"
"I ran into an issue while copying content from the clipboard into the "
"Algebra topic of my Math Grade 10 channel. I selected the \"Algebra basics\" "
"topic from from the Khan Academy channel in the Math topic, added it into my "
"clipboard, and then opened my channel, went to the Algebra topic, then "
"opened the clipboard and dragged the \"Algebra basics\" topic into it. It "
"appeared to be copying for a while, but then I received an error message "
"that said \"500 HTTP Internal Server Error\"."
msgstr ""
"Una descripción de los pasos que siguió, y qué mensaje(s) de error recibió, "
"en caso de que haya habido alguno.\n"
"\n"
"Por ejemplo:\n"
"Tuve un problema al copiar contenido del portapapeles en el tema de Álgebra "
"de mi canal de Matemáticas de octavo. Elegí el tema \"Álgebra básica\" del "
"canal de Khan Academy, lo añadí a mi portapapeles, y después abrí mi canal, "
"fue al tema de Álgebra, abrí el portapapeles y arrastré el tema \"Álgebra "
"básica\" encima. Parecía que se estaba copiando pero después recibí un "
"mensaje de error que decía \"500 HTTP Internal Server Error\"."

#: contentcuration/contentcuration/middleware/db_readonly.py:24
msgid "The site is currently in read-only mode. Please try again later."
msgstr ""
"El sitio está actualmente en modo de solo lectura. Por favor, inténtelo más "
"tarde."

#: contentcuration/contentcuration/models.py:127
msgid "active"
msgstr "activo"

#: contentcuration/contentcuration/models.py:128
msgid "Designates whether this user should be treated as active."
msgstr "Señala si este usuario se debe tratar como activo."

#: contentcuration/contentcuration/models.py:129
msgid "staff status"
msgstr "estatus de personal"

#: contentcuration/contentcuration/models.py:130
msgid "Designates whether the user can log into this admin site."
msgstr ""
"Señala si el usuario puede iniciar sesión en el sitio de administración."

#: contentcuration/contentcuration/models.py:131
msgid "date joined"
msgstr "fecha de registro"

#: contentcuration/contentcuration/models.py:134
msgid "How many bytes a user can upload"
msgstr "Cuantos bytes puede subir un usuario"

#: contentcuration/contentcuration/models.py:256
msgid "Not enough space. Check your storage under Settings page."
msgstr ""
"No hay suficiente espacio. Compruebe el almacenamiento disponible en la "
"página de Configuración."

#: contentcuration/contentcuration/models.py:271
#: contentcuration/contentcuration/models.py:278
msgid "Out of storage! Request more space under Settings > Storage."
msgstr ""
"El espacio de almacenamiento es insuficiente. Solicite más espacio en "
"Configuración > Almacenamiento."

#: contentcuration/contentcuration/models.py:353
msgid "User"
msgstr "Usuario"

#: contentcuration/contentcuration/models.py:354
msgid "Users"
msgstr "Usuarios"

#: contentcuration/contentcuration/models.py:579
#: contentcuration/contentcuration/models.py:800
msgid "editors"
msgstr "editores"

#: contentcuration/contentcuration/models.py:580
#: contentcuration/contentcuration/models.py:801
msgid "Users with edit rights"
msgstr "Usuarios que tienen permisos de edición"

#: contentcuration/contentcuration/models.py:586
msgid "viewers"
msgstr "sólo vista"

#: contentcuration/contentcuration/models.py:587
msgid "Users with view only rights"
msgstr "Usuarios que tienen solo permisos para ver el canal"

#: contentcuration/contentcuration/models.py:600
msgid "bookmarked by"
msgstr "marcado como favorito por"

#: contentcuration/contentcuration/models.py:606
msgid "Order to display public channels"
msgstr "Orden de visualización de canales públicos"

#: contentcuration/contentcuration/models.py:611
msgid "secret tokens"
msgstr "tokens secretos"

#: contentcuration/contentcuration/models.py:628
msgid "languages"
msgstr "idiomas"

#: contentcuration/contentcuration/models.py:782
#: contentcuration/contentcuration/templates/settings/issues.html:86
#: contentcuration/contentcuration/utils/csv_writer.py:159
msgid "Channel"
msgstr "Canal"

#: contentcuration/contentcuration/models.py:783
msgid "Channels"
msgstr "Canales"

#: contentcuration/contentcuration/models.py:861
msgid "license exists"
msgstr "licencia existe"

#: contentcuration/contentcuration/models.py:862
msgid "Tells whether or not a content item is licensed to share"
msgstr ""
"Señala si un elemento de contenido tiene licencia que permite compartir"

#: contentcuration/contentcuration/models.py:916
msgid "sort order"
msgstr "ordenar por"

#: contentcuration/contentcuration/models.py:917
msgid "Ascending, lowest number shown first"
msgstr "Ascendente, el número menor aparece primero"

#: contentcuration/contentcuration/models.py:919
msgid "Organization of person who holds the essential rights"
msgstr "Organización de la persona que tiene los derechos esenciales"

#: contentcuration/contentcuration/models.py:926
msgid "created"
msgstr "creado"

#: contentcuration/contentcuration/models.py:927
msgid "modified"
msgstr "modificado"

#: contentcuration/contentcuration/models.py:933
msgid "Who created this content?"
msgstr "¿Quién creó este contenido?"

#: contentcuration/contentcuration/models.py:935
msgid "Who gathered this content together?"
msgstr "¿Quién reunió este contenido?"

#: contentcuration/contentcuration/models.py:937
msgid "Who distributed this content?"
msgstr "¿Quién distribuyó este contenido?"

#: contentcuration/contentcuration/models.py:1142
msgid " (Original)"
msgstr " (Original)"

#: contentcuration/contentcuration/models.py:1254
msgid "Topic"
msgstr "Tema"

#: contentcuration/contentcuration/models.py:1255
#: contentcuration/contentcuration/views/settings.py:241
msgid "Topics"
msgstr "Temas"

#: contentcuration/contentcuration/models.py:1523
msgid "Invitation"
msgstr "Invitación"

#: contentcuration/contentcuration/models.py:1524
msgid "Invitations"
msgstr "Invitaciones"

#: contentcuration/contentcuration/settings.py:267
msgid "English"
msgstr "Inglés"

#: contentcuration/contentcuration/settings.py:268
msgid "Spanish"
msgstr "Español"

<<<<<<< HEAD
#: contentcuration/contentcuration/tasks.py:226
=======
#: contentcuration/contentcuration/tasks.py:227
>>>>>>> bcdacdc6
msgid "Unknown error starting task. Please contact support."
msgstr "Error desconocido. Póngase en contacto con el servicio técnico."

#: contentcuration/contentcuration/templates/base.html:95
#: contentcuration/contentcuration/templates/registration/getting_started.html:15
msgid "Beta"
msgstr "Beta"

#: contentcuration/contentcuration/templates/base.html:122
msgid "(Beta)"
msgstr "(Beta)"

#: contentcuration/contentcuration/templates/base.html:126
#: contentcuration/contentcuration/templates/base.html:132
#, python-format
msgid "Hello, %(name)s"
msgstr "Hola %(name)s"

#: contentcuration/contentcuration/templates/base.html:133
msgid "Administration"
msgstr "Administración"

#: contentcuration/contentcuration/templates/base.html:134
msgid "Settings"
msgstr "Configuración"

#: contentcuration/contentcuration/templates/base.html:135
msgid "Help"
msgstr "Ayuda"

#: contentcuration/contentcuration/templates/base.html:136
msgid "Log Out"
msgstr "Cerrar la sesión"

#: contentcuration/contentcuration/templates/base.html:150
msgid ""
"Contentworkshop.learningequality.org has been deprecated. Please go to <a "
"href=\"https://studio.learningequality.org\">studio.learningequality.org</a> "
"for the latest version of Studio"
msgstr ""
"contentworkshop.learningequality.org ya no es válido. Por favor, vaya a <a "
"href=\"https://studio.learningequality.org\">studio.learningequality.org</a> "
"para acceder a la última versión de Studio"

#: contentcuration/contentcuration/templates/base.html:154
#, python-format
msgid ""
"Kolibri Studio is undergoing active development, and during usage you may "
"encounter unexpected behavior or problems. <a href=\"%(issue_url)s\" target="
"\"_blank\">Please read here</a> on best practices, known issues, and error "
"reporting recommendations. We appreciate your patience and assistance as we "
"work to improve the Kolibri Studio Beta!"
msgstr ""
"Kolibri Studio está en desarrollo activo, y al usarlo puede encontrar un "
"comportamiento o problemas inesperados. <a href=\"%(issue_url)s\" target="
"\"_blank\">Por favor lea aquí</a> sobre las mejores prácticas, problemas "
"conocidos y recomendaciones de informes de errores. ¡Apreciamos su paciencia "
"y asistencia mientras trabajamos para mejorar Kolibri Studio Beta!"

#: contentcuration/contentcuration/templates/channel_edit.html:30
msgid "Public"
msgstr "Público"

#: contentcuration/contentcuration/templates/channel_edit.html:30
msgid "Viewing"
msgstr "Ver"

#: contentcuration/contentcuration/templates/channel_edit.html:32
msgid "Reviewing"
msgstr "Revisar"

#: contentcuration/contentcuration/templates/channel_edit.html:33
msgid "Editing"
msgstr "Editar"

#: contentcuration/contentcuration/templates/channel_edit.html:38
msgid "Select a Channel..."
msgstr "Seleccionar un canal..."

#: contentcuration/contentcuration/templates/channel_edit.html:44
#: contentcuration/contentcuration/templates/channel_edit.html:45
msgid "(View Only)"
msgstr "(Solo modo de lectura)"

#: contentcuration/contentcuration/templates/channel_edit.html:53
msgid "No channels found."
msgstr "Ningún canal encontrado."

#: contentcuration/contentcuration/templates/channel_edit.html:58
msgid "Open channel settings"
msgstr "Abrir configuración del canal"

#: contentcuration/contentcuration/templates/channel_edit.html:65
msgid "DEPLOY CHANNEL"
msgstr "DESPLEGAR CANAL"

#: contentcuration/contentcuration/templates/channel_edit.html:68
msgid "Show Token"
msgstr "Mostrar token"

#: contentcuration/contentcuration/templates/channel_not_found.html:12
msgid "We're sorry, this channel was not found."
msgstr "Lo sentimos, este canal no fue encontrado."

#: contentcuration/contentcuration/templates/channel_not_found.html:13
#: contentcuration/contentcuration/templates/permissions/open_channel_fail.html:14
#: contentcuration/contentcuration/templates/staging_not_found.html:13
#: contentcuration/contentcuration/templates/unauthorized.html:13
msgid "Go Home"
msgstr "Ir a la página principal"

#: contentcuration/contentcuration/templates/exercise_list.html:56
msgid "Previous"
msgstr "Anterior"

#: contentcuration/contentcuration/templates/exercise_list.html:62
msgid "current"
msgstr "actual"

#: contentcuration/contentcuration/templates/exercise_list.html:66
msgid "Next"
msgstr "Siguiente"

#: contentcuration/contentcuration/templates/export/channel_detail_pdf.html:198
#: contentcuration/contentcuration/templates/export/channel_detail_pdf_condensed.html:168
msgid "Language not set"
msgstr "Idioma no establecido"

#: contentcuration/contentcuration/templates/export/channel_detail_pdf.html:204
#: contentcuration/contentcuration/templates/export/channel_detail_pdf_condensed.html:174
#, python-format
msgid "This file was generated on %(date)s"
msgstr "Este archivo fue generado el %(date)s"

#: contentcuration/contentcuration/templates/export/channel_detail_pdf.html:221
#: contentcuration/contentcuration/templates/export/channel_detail_pdf_condensed.html:190
msgid "Created"
msgstr "Creado"

#: contentcuration/contentcuration/templates/export/channel_detail_pdf.html:222
#: contentcuration/contentcuration/templates/export/channel_detail_pdf_condensed.html:191
msgid "Last Published"
msgstr "Fecha última publicación"

#: contentcuration/contentcuration/templates/export/channel_detail_pdf.html:223
#: contentcuration/contentcuration/templates/export/channel_detail_pdf_condensed.html:192
msgid "Unpublished"
msgstr "No publicado"

#: contentcuration/contentcuration/templates/export/channel_detail_pdf.html:235
msgid "USING THIS CHANNEL"
msgstr "USANDO ESTE CANAL"

#: contentcuration/contentcuration/templates/export/channel_detail_pdf.html:237
msgid "Copy one of the following into Kolibri to import this channel:"
msgstr "Copie uno de los siguientes en Kolibri para importar este canal:"

#: contentcuration/contentcuration/templates/export/channel_detail_pdf.html:242
msgid "Tokens (Recommended):"
msgstr "Token (recomendado):"

#: contentcuration/contentcuration/templates/export/channel_detail_pdf.html:250
msgid "Channel ID:"
msgstr "ID del canal:"

#: contentcuration/contentcuration/templates/export/channel_detail_pdf.html:257
msgid "Channel must be published to import into Kolibri"
msgstr "El canal debe haber sido publicado para poder importarse en Kolibri"

#: contentcuration/contentcuration/templates/export/channel_detail_pdf.html:263
msgid "WHAT'S INSIDE"
msgstr "QUÉ CONTIENE"

#: contentcuration/contentcuration/templates/export/channel_detail_pdf.html:273
#: contentcuration/contentcuration/templates/export/channel_detail_pdf_condensed.html:214
#, python-format
msgid "%(count)s Resource"
msgid_plural "%(count)s Resources"
msgstr[0] "%(count)s Recurso"
msgstr[1] "%(count)s Recursos"

#: contentcuration/contentcuration/templates/export/channel_detail_pdf.html:294
#: contentcuration/contentcuration/templates/export/channel_detail_pdf_condensed.html:235
msgid "Includes"
msgstr "Incluye"

#: contentcuration/contentcuration/templates/export/channel_detail_pdf.html:300
#: contentcuration/contentcuration/templates/export/channel_detail_pdf_condensed.html:237
#: contentcuration/contentcuration/utils/export_writer.py:585
msgid "Languages"
msgstr "Idiomas"

#: contentcuration/contentcuration/templates/export/channel_detail_pdf.html:306
#: contentcuration/contentcuration/templates/export/channel_detail_pdf_condensed.html:246
#: contentcuration/contentcuration/utils/export_writer.py:585
msgid "Subtitles"
msgstr "Subtítulos"

#: contentcuration/contentcuration/templates/export/channel_detail_pdf.html:314
#: contentcuration/contentcuration/templates/export/channel_detail_pdf_condensed.html:255
msgid "For Educators"
msgstr "Para los educadores"

#: contentcuration/contentcuration/templates/export/channel_detail_pdf.html:315
#: contentcuration/contentcuration/templates/export/channel_detail_pdf_condensed.html:257
msgid "Coach Content"
msgstr "Contenido para tutores"

#: contentcuration/contentcuration/templates/export/channel_detail_pdf.html:315
#: contentcuration/contentcuration/templates/export/channel_detail_pdf_condensed.html:258
msgid "Assessments"
msgstr "Evaluaciones"

#: contentcuration/contentcuration/templates/export/channel_detail_pdf.html:324
msgid "Content Tags"
msgstr "Etiquetas de contenidos"

#: contentcuration/contentcuration/templates/export/channel_detail_pdf.html:328
#: contentcuration/contentcuration/templates/export/channel_detail_pdf_condensed.html:271
msgid "No tags found"
msgstr "No se encontraron etiquetas"

#: contentcuration/contentcuration/templates/export/channel_detail_pdf.html:333
#: contentcuration/contentcuration/templates/export/channel_detail_pdf.html:438
#: contentcuration/contentcuration/templates/export/channel_detail_pdf_condensed.html:275
#: contentcuration/contentcuration/templates/export/channel_detail_pdf_condensed.html:338
msgid "This channel is empty"
msgstr "Este canal está vacío"

#: contentcuration/contentcuration/templates/export/channel_detail_pdf.html:338
msgid "SOURCE"
msgstr "FUENTE"

#: contentcuration/contentcuration/templates/export/channel_detail_pdf.html:350
msgid "This channel features resources created by:"
msgstr "Este canal tiene recursos creados por:"

#: contentcuration/contentcuration/templates/export/channel_detail_pdf.html:351
#: contentcuration/contentcuration/templates/export/channel_detail_pdf.html:369
#: contentcuration/contentcuration/templates/export/channel_detail_pdf.html:388
#: contentcuration/contentcuration/templates/export/channel_detail_pdf.html:410
#: contentcuration/contentcuration/templates/export/channel_detail_pdf.html:430
#: contentcuration/contentcuration/templates/export/channel_detail_pdf_condensed.html:294
#: contentcuration/contentcuration/templates/export/channel_detail_pdf_condensed.html:306
#: contentcuration/contentcuration/templates/export/channel_detail_pdf_condensed.html:318
#: contentcuration/contentcuration/templates/export/channel_detail_pdf_condensed.html:323
#: contentcuration/contentcuration/templates/export/channel_detail_pdf_condensed.html:334
msgid "Information not available"
msgstr "Información no disponible"

#: contentcuration/contentcuration/templates/export/channel_detail_pdf.html:368
msgid "The material in this channel was provided by:"
msgstr "El material de este canal fue proporcionado por:"

#: contentcuration/contentcuration/templates/export/channel_detail_pdf.html:387
msgid "Material in this channel was originally hosted by:"
msgstr "El material de este canal estaba originalmente en:"

#: contentcuration/contentcuration/templates/export/channel_detail_pdf.html:406
msgid "This channel includes the following licenses:"
msgstr "Este canal incluye las siguientes licencias:"

#: contentcuration/contentcuration/templates/export/channel_detail_pdf.html:429
#: contentcuration/contentcuration/templates/export/channel_detail_pdf_condensed.html:327
msgid "Copyright Holders:"
msgstr "Titular de derechos de autor:"

#: contentcuration/contentcuration/templates/export/channel_detail_pdf_condensed.html:193
msgid "Token:"
msgstr "Token:"

#: contentcuration/contentcuration/templates/export/channel_detail_pdf_condensed.html:204
msgid "What's Inside"
msgstr "¿Qué hay dentro?"

#: contentcuration/contentcuration/templates/export/channel_detail_pdf_condensed.html:240
#: contentcuration/contentcuration/templates/export/channel_detail_pdf_condensed.html:249
#, python-format
msgid ""
"\n"
"                                            <span class=\"no-break\">(+ "
"%(count)s more)</span>\n"
"                                        "
msgstr ""
"\n"
"                                            <span class=\"no-break\">(+ "
"%(count)s más)</span>\n"
"                                        "

#: contentcuration/contentcuration/templates/export/channel_detail_pdf_condensed.html:268
#: contentcuration/contentcuration/utils/export_writer.py:541
msgid "Most Common Tags"
msgstr "Etiquetas más comunes"

#: contentcuration/contentcuration/templates/export/channel_detail_pdf_condensed.html:281
msgid "Source Information"
msgstr "Información sobre fuentes"

#: contentcuration/contentcuration/templates/export/channel_detail_pdf_condensed.html:285
msgid "Authors:"
msgstr "Autores:"

#: contentcuration/contentcuration/templates/export/channel_detail_pdf_condensed.html:289
#, python-format
msgid ""
"\n"
"                                    <b>(+ %(count)s more)</b>\n"
"                                "
msgstr ""
"\n"
"                                    <b>(+ %(count)s más)</b>\n"
"                                "

#: contentcuration/contentcuration/templates/export/channel_detail_pdf_condensed.html:299
msgid "Providers:"
msgstr "Proveedores:"

#: contentcuration/contentcuration/templates/export/channel_detail_pdf_condensed.html:302
#: contentcuration/contentcuration/templates/export/channel_detail_pdf_condensed.html:314
#: contentcuration/contentcuration/templates/export/channel_detail_pdf_condensed.html:330
#, python-format
msgid ""
"\n"
"                                <b>(+ %(count)s more)</b>\n"
"                            "
msgstr ""
"\n"
"                                <b>(+ %(count)s más)</b>\n"
"                            "

#: contentcuration/contentcuration/templates/export/channel_detail_pdf_condensed.html:311
msgid "Aggregators:"
msgstr "Agregadores:"

#: contentcuration/contentcuration/templates/export/channel_detail_pdf_condensed.html:323
msgid "Licenses:"
msgstr "Licencias:"

#: contentcuration/contentcuration/templates/export/csv_email.txt:4
#: contentcuration/contentcuration/templates/export/user_csv_email.txt:4
#: contentcuration/contentcuration/templates/permissions/permissions_email.html:93
#: contentcuration/contentcuration/templates/permissions/permissions_email.txt:4
#: contentcuration/contentcuration/templates/registration/activation_email.html:91
#: contentcuration/contentcuration/templates/registration/activation_email.txt:4
#: contentcuration/contentcuration/templates/registration/activation_needed_email.txt:4
#: contentcuration/contentcuration/templates/registration/channel_published_email.txt:4
#: contentcuration/contentcuration/templates/registration/password_reset_email.html:91
#: contentcuration/contentcuration/templates/registration/password_reset_email.txt:3
#: contentcuration/contentcuration/templates/registration/registration_needed_email.txt:4
#: contentcuration/contentcuration/templates/settings/account_deleted_user_email.txt:3
#: contentcuration/contentcuration/templates/settings/issue_report_email.txt:6
#: contentcuration/contentcuration/templates/settings/storage_request_email.txt:6
msgid "Hello"
msgstr "Hola"

#: contentcuration/contentcuration/templates/export/csv_email.txt:6
#, python-format
msgid "Your csv for %(channel_name)s has finished generating (attached)."
msgstr "Archivo CSV para %(channel_name)s se ha generando (adjunto)."

#: contentcuration/contentcuration/templates/export/csv_email.txt:8
#: contentcuration/contentcuration/templates/export/user_csv_email.txt:29
#: contentcuration/contentcuration/templates/permissions/permissions_email.html:117
#: contentcuration/contentcuration/templates/permissions/permissions_email.txt:17
#: contentcuration/contentcuration/templates/registration/activation_email.html:110
#: contentcuration/contentcuration/templates/registration/activation_email.txt:12
#: contentcuration/contentcuration/templates/registration/activation_needed_email.txt:14
#: contentcuration/contentcuration/templates/registration/channel_published_email.txt:12
#: contentcuration/contentcuration/templates/registration/password_reset_email.html:110
#: contentcuration/contentcuration/templates/registration/password_reset_email.txt:14
#: contentcuration/contentcuration/templates/registration/registration_needed_email.txt:12
#: contentcuration/contentcuration/templates/settings/account_deleted_user_email.txt:10
#: contentcuration/contentcuration/templates/settings/issue_report_email.txt:24
#: contentcuration/contentcuration/templates/settings/storage_request_email.txt:46
msgid "Thanks for using our site!"
msgstr "¡Gracias por usar nuestro sitio!"

#: contentcuration/contentcuration/templates/export/csv_email.txt:10
#: contentcuration/contentcuration/templates/export/user_csv_email.txt:31
#: contentcuration/contentcuration/templates/permissions/permissions_email.txt:19
#: contentcuration/contentcuration/templates/registration/activation_email.txt:14
#: contentcuration/contentcuration/templates/registration/activation_needed_email.txt:16
#: contentcuration/contentcuration/templates/registration/channel_published_email.txt:14
#: contentcuration/contentcuration/templates/registration/password_reset_email.txt:16
#: contentcuration/contentcuration/templates/registration/registration_needed_email.txt:14
#: contentcuration/contentcuration/templates/settings/account_deleted_user_email.txt:12
#: contentcuration/contentcuration/templates/settings/issue_report_email.txt:26
#: contentcuration/contentcuration/templates/settings/storage_request_email.txt:48
msgid "The Learning Equality Team"
msgstr "El equipo de Learning Equality"

#: contentcuration/contentcuration/templates/export/csv_email_subject.txt:1
#, python-format
msgid "CSV for %(channel_name)s"
msgstr "CSV para %(channel_name)s"

#: contentcuration/contentcuration/templates/export/user_csv_email.txt:6
msgid "Here is the information for your Kolibri Studio account"
msgstr "Aquí tiene la información de su cuenta de usuario en Kolibri Studio"

#: contentcuration/contentcuration/templates/export/user_csv_email.txt:8
msgid "Name:"
msgstr "Nombre:"

#: contentcuration/contentcuration/templates/export/user_csv_email.txt:9
#: contentcuration/contentcuration/templates/registration/password_reset_form.html:23
msgid "Email:"
msgstr "Correo electrónico:"

#: contentcuration/contentcuration/templates/export/user_csv_email.txt:10
msgid "Date Joined:"
msgstr "Fecha de registro:"

#: contentcuration/contentcuration/templates/export/user_csv_email.txt:11
msgid "Target Location:"
msgstr "Ubicación objetivo:"

#: contentcuration/contentcuration/templates/export/user_csv_email.txt:12
msgid "Intended use for Studio:"
msgstr "Uso previsto de Kolibri Studio:"

#: contentcuration/contentcuration/templates/export/user_csv_email.txt:13
msgid "Where you heard about Studio:"
msgstr "Cómo has conocido Kolibri Studio:"

#: contentcuration/contentcuration/templates/export/user_csv_email.txt:15
msgid "Here are the channels you have edit access to: "
msgstr "Aquí están los canales a los que tiene acceso para editar: "

#: contentcuration/contentcuration/templates/export/user_csv_email.txt:19
msgid "Here are the channels you have view access to: "
msgstr "Aquí están los canales a los que tiens acceso para ver: "

#: contentcuration/contentcuration/templates/export/user_csv_email.txt:23
msgid ""
"Information regarding items you have uploaded has been attached in a csv."
msgstr "Se adjunta información sobre los recursos subidos en formato CSV."

#: contentcuration/contentcuration/templates/export/user_csv_email.txt:26
#, python-format
msgid ""
"If you have any questions or concerns regarding your information, please "
"email us at %(legal_email)s."
msgstr ""
"Si tienes alguna pregunta o duda con respecto a sus datos personales, por "
"favor envíenos un correo electrónico a %(legal_email)s."

#: contentcuration/contentcuration/templates/export/user_csv_email_subject.txt:1
msgid "Your Kolibri Studio Account Information"
msgstr "Información de la cuenta de Kolibri Studio"

#: contentcuration/contentcuration/templates/permissions/open_channel_fail.html:12
msgid "There was an error opening this channel."
msgstr "Hubo un error al abrir este canal."

#: contentcuration/contentcuration/templates/permissions/open_channel_fail.html:13
msgid "Try running ricecooker again."
msgstr "Intenta ejecutar el Ricecooker otra vez."

#: contentcuration/contentcuration/templates/permissions/permissions_email.html:94
msgid "has invited you to edit a channel at"
msgstr "le invita a editar un canal en"

#: contentcuration/contentcuration/templates/permissions/permissions_email.html:100
#, python-format
msgid "Invititation to %(share_mode)s channel"
msgstr "Invitación al canal de %(share_mode)s"

#: contentcuration/contentcuration/templates/permissions/permissions_email.html:104
msgid ""
"Click one of the following links to either accept or decline your invitation:"
msgstr ""
"Haga clic en uno de los siguientes enlaces para aceptar o rechazar la "
"invitación:"

#: contentcuration/contentcuration/templates/permissions/permissions_email.html:107
#: contentcuration/contentcuration/templates/permissions/permissions_email.html:109
msgid "ACCEPT"
msgstr "ACEPTAR"

#: contentcuration/contentcuration/templates/permissions/permissions_email.html:112
msgid "DECLINE"
msgstr "DECLINAR"

#: contentcuration/contentcuration/templates/permissions/permissions_email.txt:6
#, python-format
msgid "has invited you to %(share_mode)s a channel at "
msgstr "le ha invitado a %(share_mode)s un canal en "

#: contentcuration/contentcuration/templates/permissions/permissions_email.txt:9
msgid ""
"Please follow this link to create an account (you must be logged in to "
"accept or decline invitations):"
msgstr ""
"Por favor, seguir este enlace para crear una cuenta (tiene que iniciar "
"sesión para aceptar o rechazar invitaciones):"

#: contentcuration/contentcuration/templates/permissions/permissions_email.txt:12
msgid "Please log in to Kolibri Studio to accept or decline your invitation:"
msgstr ""
"Por favor, iniciar sesión en Kolibri Studio para aceptar o rechazar la "
"invitación:"

#: contentcuration/contentcuration/templates/permissions/permissions_email_subject.txt:1
#, python-format
msgid "You've been invited to %(share_mode)s"
msgstr "Le han invitado a %(share_mode)s"

#: contentcuration/contentcuration/templates/policies/policy_accept.html:8
msgid ""
"We have updated our policies. Please accept the following terms to continue"
msgstr ""
"Hemos actualizado nuestras políticas de privacidad. Por favor, acepte los "
"siguientes términos para continuar"

#: contentcuration/contentcuration/templates/policies/policy_accept.html:18
msgid "I have read and agree to the above terms"
msgstr "He leído y estoy de acuerdo con los términos anteriores"

#: contentcuration/contentcuration/templates/policies/policy_accept.html:21
#: contentcuration/contentcuration/templates/settings/account.html:51
msgid "SUBMIT"
msgstr "ENVIAR"

#: contentcuration/contentcuration/templates/policies/text/boilerplate.html:4
msgid "Privacy Notice"
msgstr "Aviso de Privacidad"

#: contentcuration/contentcuration/templates/policies/text/boilerplate.html:5
msgid ""
" This privacy notice discloses the privacy practices for (<a link=\"#"
"\">website</a>). This privacy notice applies solely to information collected "
"by this website. It will notify you of the following: "
msgstr ""
" Este aviso de privacidad informa de las prácticas de privacidad para el (<a "
"link=\"#\">sitio web</a>). Este aviso de privacidad se aplica solamente a "
"información recopilada por este sitio web. Se notificará de lo siguiente: "

#: contentcuration/contentcuration/templates/policies/text/boilerplate.html:7
msgid ""
"What personally identifiable information is collected from you through the "
"website, how it is used and with whom it may be shared."
msgstr ""
"Que información personalmente identificable está recopilada por usted a "
"través de la página web, cómo se utiliza y con quién puede ser compartida."

#: contentcuration/contentcuration/templates/policies/text/boilerplate.html:8
msgid "What choices are available to you regarding the use of your data."
msgstr ""
"Qué opciones están disponibles para usted con respecto al uso de sus datos."

#: contentcuration/contentcuration/templates/policies/text/boilerplate.html:9
msgid ""
"The security procedures in place to protect the misuse of your information."
msgstr ""
"Los procedimientos de seguridad para proteger el mal uso de su información."

#: contentcuration/contentcuration/templates/policies/text/boilerplate.html:10
msgid "How you can correct any inaccuracies in the information."
msgstr "Cómo puede corregir cualquier inexactitud en la información."

#: contentcuration/contentcuration/templates/policies/text/boilerplate.html:13
msgid "Information Collection, Use, and Sharing"
msgstr "Recopilación de información, su uso y distribución"

#: contentcuration/contentcuration/templates/policies/text/boilerplate.html:14
msgid ""
"We are the sole owners of the information collected on this site. We only "
"have access to/collect information that you voluntarily give us via email or "
"other direct contact from you. We will not sell or rent this information to "
"anyone."
msgstr ""
"Somos los únicos propietarios de la información recogida en este sitio web. "
"Solo tenemos acceso a recopilar información que usted nos da voluntariamente "
"a través de correo electrónico u otro contacto directo. No venderemos ni "
"alquilaremos esta información a nadie."

#: contentcuration/contentcuration/templates/policies/text/boilerplate.html:16
msgid ""
"We will use your information to respond to you, regarding the reason you "
"contacted us. We will not share your information with any third party "
"outside of our organization, other than as necessary to fulfill your "
"request, e.g. to ship an order."
msgstr ""
"Usaremos su información para responderle, en relación con la razón que usted "
"nos contactó. No compartiremos su información con ningún tercero fuera de "
"nuestra organización, a parte lo necesario para cumplir con su petición, por "
"ejemplo, para enviar un pedido."

#: contentcuration/contentcuration/templates/policies/text/boilerplate.html:18
msgid ""
"Unless you ask us not to, we may contact you via email in the future to tell "
"you about specials, new products or services, or changes to this privacy "
"policy."
msgstr ""
"A menos que usted nos pide que no, podremos contactarle vía correo "
"electrónico en el futuro para informarle sobre ofertas, nuevos productos o "
"servicios, y cambios en esta política de privacidad."

#: contentcuration/contentcuration/templates/policies/text/boilerplate.html:20
msgid "Your Access to and Control Over Information"
msgstr "El acceso y control sobre la información"

#: contentcuration/contentcuration/templates/policies/text/boilerplate.html:21
msgid ""
"You may opt out of any future contacts from us at any time. You can do the "
"following at any time by contacting us via the email address or phone number "
"given on our website:"
msgstr ""
"Usted puede optar fuera de cualquier futuro contacto con nosotros en "
"cualquier momento. Usted puede hacer lo siguiente en cualquier momento "
"contactando con nosotros mediante el correo electrónico o número de teléfono "
"en nuestro sitio web:"

#: contentcuration/contentcuration/templates/policies/text/boilerplate.html:23
msgid "See what data we have about you, if any."
msgstr "Ver los datos que tenemos sobre usted, en su caso."

#: contentcuration/contentcuration/templates/policies/text/boilerplate.html:24
msgid "Change/correct any data we have about you."
msgstr "Cambiar/corregir cualquier dato que tengamos sobre usted."

#: contentcuration/contentcuration/templates/policies/text/boilerplate.html:25
msgid "Have us delete any data we have about you."
msgstr "Hacer que borremos cualquier dato que tengamos sobre usted."

#: contentcuration/contentcuration/templates/policies/text/boilerplate.html:26
msgid "Express any concern you have about our use of your data."
msgstr ""
"Expresar cualquier preocupación que usted tiene sobre nuestro uso de sus "
"datos."

#: contentcuration/contentcuration/templates/policies/text/boilerplate.html:29
msgid "Security"
msgstr "Seguridad"

#: contentcuration/contentcuration/templates/policies/text/boilerplate.html:30
msgid ""
"We take precautions to protect your information. When you submit sensitive "
"information via the website, your information is protected both online and "
"offline."
msgstr ""
"Tomamos precauciones para proteger su información. Cuando usted envía "
"información confidencial a través de la página web, su información está "
"protegida tanto online como offline."

#: contentcuration/contentcuration/templates/policies/text/boilerplate.html:32
msgid ""
"Wherever we collect sensitive information (such as credit card data), that "
"information is encrypted and transmitted to us in a secure way. You can "
"verify this by looking for a lock icon in the address bar and looking for "
"\"https\" at the beginning of the address of the Web page."
msgstr ""
"Siempre que recolectamos información sensible (como datos de tarjetas de "
"crédito), esa información se cifra y se nos transmite de manera segura. "
"Puede verificar esto buscando el icono de candado en la barra de direcciones "
"y buscando \"https\" al comienzo de la dirección de la página web."

#: contentcuration/contentcuration/templates/policies/text/boilerplate.html:34
msgid ""
"While we use encryption to protect sensitive information transmitted online, "
"we also protect your information offline. Only employees who need the "
"information to perform a specific job (for example, billing or customer "
"service) are granted access to personally identifiable information. The "
"computers/servers in which we store personally identifiable information are "
"kept in a secure environment."
msgstr ""
"Si bien utilizamos el cifrado para proteger la información confidencial "
"transmitida en línea, también protegemos su información fuera de línea. Solo "
"los empleados que necesitan la información para realizar un trabajo "
"específico (por ejemplo, facturación o servicio al cliente) tienen acceso a "
"información personal identificable. Los ordenadores/servidores en los que "
"almacenamos información de identificación personal se guardan en un entorno "
"seguro."

#: contentcuration/contentcuration/templates/policies/text/boilerplate.html:36
msgid ""
" If you feel that we are not abiding by this privacy policy, you should "
"contact us immediately via telephone at <a\">XXX YYY-ZZZZ</a> or <a>via "
"email</a>."
msgstr ""
" Si tiene impresión de que no estemos cumpliendo con esta política de "
"privacidad, debe contactarnos inmediatamente al teléfono <a\">XXX YYY-ZZZZ</"
"a> o <a>por correo electrónico</a>."

#: contentcuration/contentcuration/templates/policies/text/privacy_policy_2018_5_25.html:4
#: contentcuration/contentcuration/templates/registration/registration_information_form.html:105
#: contentcuration/contentcuration/templates/settings/policy.html:8
#: contentcuration/contentcuration/templates/settings/settings.html:21
msgid "Privacy Policy"
msgstr "Política de privacidad"

#: contentcuration/contentcuration/templates/policies/text/privacy_policy_2018_5_25.html:5
msgid ""
"This Privacy Policy informs you of our privacy practices and your choices "
"and rights around the personal data that we collect. This Privacy Policy "
"applies to the Kolibri application (\"Application\"), Kolibri Studio "
"(\"Studio\"), and all related websites (herein collectively referred to as "
"\"Kolibri\"). This Privacy Statement does not apply to third party "
"applications or partner organizations that may use our software or be used "
"in conjunction with our software.\n"
" "
msgstr ""
"Esta Política de privacidad le informa sobre nuestras prácticas de "
"privacidad y sus opciones y derechos en torno a los datos personales que "
"recopilamos. Esta Política de privacidad se aplica a la aplicación Kolibri "
"(\"Aplicación\"), Kolibri Studio (\"Studio\") y todos los sitios web "
"relacionados (en adelante, \"Kolibri\"). Esta Declaración de privacidad no "
"se aplica a aplicaciones de terceros u organizaciones asociadas que puedan "
"usar nuestro software o que se utilicen junto con nuestro software. "

#: contentcuration/contentcuration/templates/policies/text/privacy_policy_2018_5_25.html:8
msgid ""
"Learning Equality recognizes your right to privacy, and will take reasonable "
"steps to protect this. Some parts of Kolibri allow you to give us personal "
"information, such as your name and email address. We may use the information "
"you provide to improve Kolibri. Where you have choices about how we use the "
"information you provide, we will indicate this at the point of collection. "
"Because of the way Kolibri operates, we may also use information from your "
"browser or browsing activities to personalize or route you to relevant "
"information. For example, we may use your IP address, browser information, "
"cookies or web beacons in ways that help us maintain some of your "
"preferences, or understand how our visitors navigate the site so we can "
"improve it. We may store your personal information outside of the European "
"Union. "
msgstr ""
"Learning Equality reconoce su derecho a la privacidad y tomará medidas "
"razonables para protegerlo. Algunas partes de Kolibri le permiten dejarnos "
"información personal, como su nombre y dirección de correo electrónico. "
"Podemos utilizar la información que proporcione para mejorar Kolibri. Cuando "
"existen opciones sobre cómo usamos la información que nos proporciona, lo "
"indicaremos en el momento de la recopilación. Debido a la forma en que opera "
"Kolibri, también podemos usar información de su navegador o actividades de "
"navegación para personalizar o dirigirle a la información relevante. Por "
"ejemplo, podemos usar su dirección IP, información del navegador, cookies o "
"balizas web de manera que nos ayuden a mantener algunas de sus preferencias, "
"o comprender cómo nuestros visitantes navegan por el sitio para que podamos "
"mejorarlo. Podemos almacenar su información personal fuera de la Unión "
"Europea. "

#: contentcuration/contentcuration/templates/policies/text/privacy_policy_2018_5_25.html:10
msgid ""
"Learning Equality is committed to learning constantly and improving the "
"quality of Kolibri, and records related to your interactions with Kolibri "
"may be used for research. Research findings will typically be reported at "
"the aggregate level, and your personal identity will never be publicly "
"disclosed in any research findings without your express consent. Learn more "
"about Learning Equality's <a href=\"https://learningequality.org/about/"
"values/\">core values</a>."
msgstr ""
"Learning Equality se compromete a aprender constantemente y mejorar la "
"calidad de Kolibri, y los registros relacionados a sus interacciones con "
"Kolibri pueden utilizarse para la investigación. Los resultados de la "
"investigación generalmente se recopilan a nivel agregado, y su identidad "
"personal nunca será divulgada públicamente en ningún hallazgo de la "
"investigación sin su consentimiento expreso. Obtenga más información acerca "
"de los <a href=\"https://learningequality.org/about/values/\"> valores "
"fundamentales </a> de Learning Equality."

#: contentcuration/contentcuration/templates/policies/text/privacy_policy_2018_5_25.html:14
msgid ""
"If you have any questions about these practices or use of your personal "
"information, please email <a class=\"mailto:legal@learningequality.org"
"\">legal@learningequality.org</a>."
msgstr ""
"Si tiene alguna pregunta sobre estas prácticas o el uso de su información "
"personal, envíe un correo electrónico a <a class=\"mailto:"
"legal@learningequality.org\">legal@learningequality.org</a>."

#: contentcuration/contentcuration/templates/policies/text/terms_of_service.html:9
#, python-format
msgid "Updated: %(date)s"
msgstr "Actualizado: %(date)s"

#: contentcuration/contentcuration/templates/registration/activate.html:13
msgid "Failed to activate account. Please try again."
msgstr "No se pudo activar la cuenta. Por favor, inténtelo de nuevo."

#: contentcuration/contentcuration/templates/registration/activation_complete.html:12
msgid "Your account is now activated."
msgstr "La cuenta ha sido activada."

#: contentcuration/contentcuration/templates/registration/activation_complete.html:13
msgid "Continue to login..."
msgstr "Proceder al inicio de sesión..."

#: contentcuration/contentcuration/templates/registration/activation_email.html:92
msgid "Welcome to Kolibri! Here is the link to activate your account:"
msgstr "¡Bienvenidos a Kolibri! Aquí está el vínculo para activar la cuenta:"

#: contentcuration/contentcuration/templates/registration/activation_email.html:101
msgid "Click here to activate your account."
msgstr "Haga clic aquí para activar la cuenta."

#: contentcuration/contentcuration/templates/registration/activation_email.html:102
msgid "This link is valid for"
msgstr "Este enlace es válido por"

#: contentcuration/contentcuration/templates/registration/activation_email.html:102
#, python-format
msgid "%(expiration_days)s days."
msgstr "%(expiration_days)s días."

#: contentcuration/contentcuration/templates/registration/activation_email.html:104
msgid "ACTIVATE"
msgstr "ACTIVAR"

#: contentcuration/contentcuration/templates/registration/activation_email.txt:6
#, python-format
msgid "Here is your activation link for %(site_name)s:"
msgstr "Aquí está el enlace de activación para %(site_name)s:"

#: contentcuration/contentcuration/templates/registration/activation_email.txt:10
#: contentcuration/contentcuration/templates/registration/activation_needed_email.txt:12
#, python-format
msgid "This link is valid for %(expiration_days)s days."
msgstr "Este enlace es válido por %(expiration_days)s días."

#: contentcuration/contentcuration/templates/registration/activation_email_subject.txt:1
msgid "Account activation link for"
msgstr "Enlace de activación de cuenta para"

#: contentcuration/contentcuration/templates/registration/activation_needed_email.txt:6
#, python-format
msgid ""
"You requested a password reset on %(site_name)s without activating your "
"account first."
msgstr ""
"Solicitó restablecer contraseña en %(site_name)s sin primero activar la "
"cuenta."

#: contentcuration/contentcuration/templates/registration/activation_needed_email.txt:8
msgid "Here is a link to activate your account:"
msgstr "Aquí está el enlace para activar su cuenta:"

#: contentcuration/contentcuration/templates/registration/channel_published_email.txt:6
#, fuzzy, python-format
#| msgid ""
#| "%(channel_name)s has finished publishing! Here is the published ID (for "
#| "importing this channel into Kolibri):"
msgid ""
"%(channel_name)s has finished publishing! Here is the published token (for "
"importing this channel into Kolibri):"
msgstr ""
"Publicación del canal %(channel_name)s ha concluido. Aquí está el ID "
"publicado (para importar este canal en Kolibri):"

#: contentcuration/contentcuration/templates/registration/channel_published_email.txt:8
#, fuzzy, python-format
#| msgid "Name: %(channel_name)s"
msgid "Token: %(channel_token)s"
msgstr "Nombre: %(channel_name)s"

#: contentcuration/contentcuration/templates/registration/channel_published_email.txt:10
#, python-format
msgid "ID (for Kolibri version 0.6.0 and below): %(channel_id)s"
msgstr ""

#: contentcuration/contentcuration/templates/registration/channel_published_email.txt:18
msgid ""
"You are receiving this email because you are subscribed to this channel."
msgstr ""
"Está recibiendo este mensaje porque tiene la suscripción activa para este "
"canal."

#: contentcuration/contentcuration/templates/registration/getting_started.html:16
msgid "Content Curation Tools for Kolibri"
msgstr "Herramientas de curación de contenido para Kolibri"

#: contentcuration/contentcuration/templates/registration/login.html:13
msgid "Email or password is incorrect"
msgstr "El correo electrónico o la contraseña son incorrectos"

#: contentcuration/contentcuration/templates/registration/login.html:18
msgid ""
"Your account doesn't have access to this page. To proceed, please login with "
"an account that has access."
msgstr ""
"Su cuenta no tiene acceso a esta página. Para continuar, iniciar sesión con "
"una cuenta que tenga acceso."

#: contentcuration/contentcuration/templates/registration/login.html:20
msgid "Please login to see this page."
msgstr "Por favor, iniciar sesión para ver esta página."

#: contentcuration/contentcuration/templates/registration/login.html:25
#: contentcuration/contentcuration/templates/registration/login.html:46
msgid "Log In"
msgstr "Iniciar sesión"

#: contentcuration/contentcuration/templates/registration/login.html:40
msgid "Lost password?"
msgstr "¿Ha olvidado su contraseña?"

#: contentcuration/contentcuration/templates/registration/login.html:52
#: contentcuration/contentcuration/templates/registration/registration_information_form.html:19
msgid "Create an Account"
msgstr "Crear cuenta"

#: contentcuration/contentcuration/templates/registration/logout.html:17
msgid "You have successfully logged out."
msgstr "La sesión cerrada con éxito."

#: contentcuration/contentcuration/templates/registration/logout.html:20
msgid "Login"
msgstr "Iniciar sesión"

#: contentcuration/contentcuration/templates/registration/password_change_done.html:12
msgid "Password changed successfully."
msgstr "Contraseña cambiada con éxito."

#: contentcuration/contentcuration/templates/registration/password_change_done.html:13
msgid "Continue to home..."
msgstr "Continuar a la página principal..."

#: contentcuration/contentcuration/templates/registration/password_change_form.html:15
msgid "Password Change"
msgstr "Cambio de contraseña"

#: contentcuration/contentcuration/templates/registration/password_change_form.html:18
#: contentcuration/contentcuration/templates/registration/password_reset_form.html:19
#, python-format
msgid "%(form.email.errors)s"
msgstr "%(form.email.errors)s"

#: contentcuration/contentcuration/templates/registration/password_change_form.html:25
#: contentcuration/contentcuration/templates/registration/password_reset_confirm.html:17
msgid "Submit"
msgstr "Enviar"

#: contentcuration/contentcuration/templates/registration/password_reset_complete.html:12
msgid "Password reset successfully"
msgstr "Contraseña restablecida con éxito"

#: contentcuration/contentcuration/templates/registration/password_reset_complete.html:13
msgid "Your password has been set. You may go ahead and log in now."
msgstr "Su contraseña se ha establecido. Puede iniciar sesión."

#: contentcuration/contentcuration/templates/registration/password_reset_complete.html:14
msgid "Log in"
msgstr "Iniciar sesión"

#: contentcuration/contentcuration/templates/registration/password_reset_confirm.html:14
#: contentcuration/contentcuration/templates/registration/password_reset_form.html:15
msgid "Password Reset"
msgstr "Recuperar contraseña"

#: contentcuration/contentcuration/templates/registration/password_reset_confirm.html:20
msgid "Password reset unsuccessful."
msgstr "Restablecimiento de contraseña ha fallado."

#: contentcuration/contentcuration/templates/registration/password_reset_confirm.html:21
msgid ""
"The password reset link was invalid, possibly because it has already been "
"used. "
msgstr ""
"El enlace de restablecimiento de contraseña no es válido, posiblemente "
"porque ya ha sido utilizado. "

#: contentcuration/contentcuration/templates/registration/password_reset_confirm.html:22
msgid "Request a new password reset."
msgstr "Solicita un restablecimiento de contraseña nuevo."

#: contentcuration/contentcuration/templates/registration/password_reset_done.html:12
msgid "Password reset email sent."
msgstr "Correo electrónico para restablecimiento de contraseña enviado."

#: contentcuration/contentcuration/templates/registration/password_reset_done.html:13
msgid ""
"We've emailed you instructions for setting your password, if an account "
"exists with the email you entered. You should receive them shortly."
msgstr ""
"Hemos enviado instrucciones para configurar la contraseña. Si existe una "
"cuenta con el correo electrónico indicado, debería recibirlo pronto."

#: contentcuration/contentcuration/templates/registration/password_reset_done.html:14
msgid ""
"If you don't receive an email, please make sure you've entered the address "
"you registered with, and check your spam folder."
msgstr ""
"Si no recibe un correo electrónico, asegúrese de haber introducido el correo "
"electrónico correcto, y revise la carpeta de correo basura."

#: contentcuration/contentcuration/templates/registration/password_reset_email.html:92
msgid ""
"You are receiving this e-mail because you requested a password reset for "
"your user account at"
msgstr ""
"Está recibiendo este correo electrónico porque ha pedido restablecer la "
"contraseña para su cuenta en"

#: contentcuration/contentcuration/templates/registration/password_reset_email.html:98
msgid "Reset my Password"
msgstr "Restablecer mi contraseña"

#: contentcuration/contentcuration/templates/registration/password_reset_email.html:101
msgid "Please click the button below and choose a new password."
msgstr ""
"Por favor, haga clic en el botón de abajo y escriba una contraseña nueva."

#: contentcuration/contentcuration/templates/registration/password_reset_email.html:102
msgid "Your username is"
msgstr "El nombre de usuario es"

#: contentcuration/contentcuration/templates/registration/password_reset_email.html:104
msgid "RESET"
msgstr "RESTABLECER"

#: contentcuration/contentcuration/templates/registration/password_reset_email.txt:5
#, python-format
msgid ""
"You're receiving this e-mail because you requested a password reset for your "
"user account at %(site_name)s."
msgstr ""
"Recibe este mensaje porque solicitó un cambio de contraseña para su cuenta "
"en %(site_name)s."

#: contentcuration/contentcuration/templates/registration/password_reset_email.txt:7
msgid "Please go to the following page and choose a new password:"
msgstr "Por favor vaya a la siguiente página y elija una nueva contraseña:"

#: contentcuration/contentcuration/templates/registration/password_reset_email.txt:12
msgid "Your username, in case you've forgotten:"
msgstr "Su nombre de usuario, en caso no recuerde:"

#: contentcuration/contentcuration/templates/registration/password_reset_form.html:16
msgid ""
"Enter your email, and we'll send instructions for setting a new password."
msgstr ""
"Introduzca su correo y le enviaremos las instrucciones para configurar una "
"nueva contraseña."

#: contentcuration/contentcuration/templates/registration/password_reset_form.html:24
msgid "Reset Password"
msgstr "Restablecer contraseña"

#: contentcuration/contentcuration/templates/registration/password_reset_subject.txt:1
msgid "Password reset on"
msgstr "Restablecimiento de contraseña"

#: contentcuration/contentcuration/templates/registration/registration_closed.html:11
msgid "Registration is temporarily closed. Please check back later."
msgstr "Registro está temporalmente cerrado. Por favor, vuelva más tarde."

#: contentcuration/contentcuration/templates/registration/registration_complete.html:14
msgid ""
"Thanks for registering! Please check your email for your activation link."
msgstr ""
"¡Gracias por registrarse! Por favor, revise el correo electrónico para ver "
"el vínculo de activación."

#: contentcuration/contentcuration/templates/registration/registration_form.html:29
msgid "Must use this email to access channel invitation"
msgstr ""
"Tiene que utilizar este correo electrónico para acceder a la invitación del "
"canal"

#: contentcuration/contentcuration/templates/registration/registration_form.html:39
msgid "NEXT"
msgstr "SIGUIENTE"

#: contentcuration/contentcuration/templates/registration/registration_form.html:44
#: contentcuration/contentcuration/templates/registration/registration_information_form.html:93
msgid "Back to Log In"
msgstr "Volver al inicio de sesión"

#: contentcuration/contentcuration/templates/registration/registration_information_form.html:21
msgid "Back"
msgstr "Volver"

#: contentcuration/contentcuration/templates/registration/registration_information_form.html:60
msgid "Select One"
msgstr "Seleccionar una opción"

#: contentcuration/contentcuration/templates/registration/registration_information_form.html:78
msgid ""
"I have read and agreed to the <a id=\"policy_link\" data-toggle=\"modal\" "
"data-target=\"#policyModal\">Privacy Policy</a>"
msgstr ""
"He leído y acepto la <a id=\"policy_link\" data-toggle=\"modal\" data-target="
"\"#policyModal\">Política de privacidad</a>"

#: contentcuration/contentcuration/templates/registration/registration_information_form.html:83
#, python-format
msgid ""
"Questions or concerns? Please email us at <a href=\"mailto:%(help_email)s\" "
"class=\"login-action-text\">%(help_email)s</a>"
msgstr ""
"¿Preguntas? Por favor, escríbanos a <a href=\"mailto:%(help_email)s\" class="
"\"login-action-text\">%(help_email)s</a>"

#: contentcuration/contentcuration/templates/registration/registration_information_form.html:88
msgid "Sign Up"
msgstr "Registrarse"

#: contentcuration/contentcuration/templates/registration/registration_information_form.html:110
msgid "CLOSE"
msgstr "CERRAR"

#: contentcuration/contentcuration/templates/registration/registration_needed_email.txt:6
#, python-format
msgid ""
"You requested a password reset on %(site_name)s without registering first."
msgstr ""
"Solicitó restablecer contraseña en %(site_name)s sin primero activar su "
"cuenta."

#: contentcuration/contentcuration/templates/registration/registration_needed_email.txt:8
msgid "Please register by following the link below:"
msgstr "Por favor, regístrese siguiendo el enlace de abajo:"

#: contentcuration/contentcuration/templates/settings/account.html:16
msgid "My Account"
msgstr "Mi cuenta"

#: contentcuration/contentcuration/templates/settings/account.html:17
msgid "Manage your account details."
msgstr "Gestionar detalles de la cuenta."

#: contentcuration/contentcuration/templates/settings/account.html:31
msgid "Your password has been successfully changed."
msgstr "La contraseña ha sido cambiada con éxito."

#: contentcuration/contentcuration/templates/settings/account.html:33
msgid "Change Password"
msgstr "Cambiar contraseña"

#: contentcuration/contentcuration/templates/settings/account.html:38
msgid "Current Password"
msgstr "Contraseña actual"

#: contentcuration/contentcuration/templates/settings/account.html:42
msgid "New Password"
msgstr "Nueva contraseña"

#: contentcuration/contentcuration/templates/settings/account.html:46
msgid "Verify Password"
msgstr "Verificar contraseña"

#: contentcuration/contentcuration/templates/settings/account.html:54
msgid "Export Information"
msgstr "Exportar información"

#: contentcuration/contentcuration/templates/settings/account.html:55
msgid "You will be sent an email with all information linked to your account."
msgstr ""
"Se le enviará un correo electrónico con toda la información vinculada a su "
"cuenta."

#: contentcuration/contentcuration/templates/settings/account.html:57
msgid "EXPORT MY DATA"
msgstr "EXPORTAR MIS DATOS"

#: contentcuration/contentcuration/templates/settings/account.html:59
msgid "Delete Account"
msgstr "Eliminar cuenta"

#: contentcuration/contentcuration/templates/settings/account.html:61
msgid "You are the only editor for the following channels:"
msgstr "Usted es el único editor de los siguientes canales:"

#: contentcuration/contentcuration/templates/settings/account.html:67
msgid ""
"You must delete these channels manually or invite others to these channels "
"before you can delete your account."
msgstr ""
"Tiene que eliminar estos canales manualmente o invitar a otros a estos "
"canales antes de poder eliminar su cuenta."

#: contentcuration/contentcuration/templates/settings/account.html:69
msgid "Remove your account from Kolibri Studio"
msgstr "Elimine su cuenta de Kolibri Studio"

#: contentcuration/contentcuration/templates/settings/account.html:71
msgid "DELETE MY ACCOUNT"
msgstr "ELIMINAR MI CUENTA"

#: contentcuration/contentcuration/templates/settings/account.html:80
msgid "Deleting Account"
msgstr "Eliminando cuenta"

#: contentcuration/contentcuration/templates/settings/account.html:83
msgid "Are you sure you want to permanently delete your account?"
msgstr ""
"Por favor, confirme que desea eliminar esta cuenta de forma permanente."

#: contentcuration/contentcuration/templates/settings/account.html:83
msgid "THIS CANNOT BE UNDONE"
msgstr "ESTA ACCIÓN NO SE PUEDE DESHACER"

#: contentcuration/contentcuration/templates/settings/account.html:85
msgid "Enter your email to confirm:"
msgstr "Introduzca su correo electrónico para confirmar:"

#: contentcuration/contentcuration/templates/settings/account.html:91
msgid "There was an error deleting your account. Please try again."
msgstr "Hubo un error al eliminar la cuenta. Por favor, inténtelo nuevamente."

#: contentcuration/contentcuration/templates/settings/account.html:92
#, python-format
msgid ""
"If the problem persists, please email us at <a href=\"mailto:%(email)s\">"
"%(email)s</a>"
msgstr ""
"Si el problema persiste, póngase en contacto con nosotros al <a href="
"\"mailto:%(email)s\">%(email)s</a>"

#: contentcuration/contentcuration/templates/settings/account.html:98
msgid "DELETE ACCOUNT"
msgstr "ELIMINAR CUENTA"

#: contentcuration/contentcuration/templates/settings/account.html:99
msgid "Deleting..."
msgstr "Eliminando..."

#: contentcuration/contentcuration/templates/settings/account.html:100
msgid "CANCEL"
msgstr "Cancelar"

#: contentcuration/contentcuration/templates/settings/account_deleted.html:12
msgid "Your account has been deleted."
msgstr "Hemos borrado su cuenta de usuario."

#: contentcuration/contentcuration/templates/settings/account_deleted.html:13
msgid "Main Page"
msgstr "Página principal"

#: contentcuration/contentcuration/templates/settings/account_deleted_user_email.txt:5
#, python-format
msgid "Your %(email)s account on %(site_name)s has been deleted."
msgstr "Se ha eliminado el correo %(email)s desde %(site_name)s."

#: contentcuration/contentcuration/templates/settings/account_deleted_user_email.txt:7
#, python-format
msgid ""
"If this was a mistake, please email us at %(legal_email)s by %(buffer_date)s "
"(%(num_days)s days from now)."
msgstr ""
"Si esto fue un error, por favor escríbanos a %(legal_email)s hasta "
"%(buffer_date)s (%(num_days)s días a partir de ahora)."

#: contentcuration/contentcuration/templates/settings/issue_report_email.txt:8
msgid "Thank you for reporting your issue. Here is a copy of your report:"
msgstr ""
"Gracias por informarnos sobre el problema. Aquí está una copia del informe:"

#: contentcuration/contentcuration/templates/settings/issue_report_email.txt:20
msgid ""
"We are currently reviewing the information that you have provided, and will "
"file your issue accordingly."
msgstr ""
"Actualmente estamos revisando la información proporcionada, y actuaremos en "
"consecuencia."

#: contentcuration/contentcuration/templates/settings/issue_report_email.txt:21
msgid ""
"We appreciate your patience and assistance as we work to improve the Kolibri "
"Studio Beta!"
msgstr ""
"Apreciamos su paciencia y asistencia mientras trabajamos para mejorar la "
"Beta de Kolibri Studio!"

#: contentcuration/contentcuration/templates/settings/issues.html:10
msgid "About the Kolibri Studio Beta"
msgstr "Acerca de Kolibri Studio Beta"

#: contentcuration/contentcuration/templates/settings/issues.html:11
msgid ""
"Kolibri Studio is Beta software, which means it is currently undergoing "
"active development. As such, it is being regularly updated, and some changes "
"could cause unexpected behavior or challenges (also known as \"issues\"). "
"While we make every effort to ensure your work is saved and backed up, "
"<b>during active development it's possible that some issues could cause data "
"loss</b>, so we recommend you save and publish changes regularly, and notify "
"us of issues as soon as they occur to help us resolve them. (See below for "
"instructions on how to report issues.)"
msgstr ""
"Kolibri Studio es un software Beta, lo que significa que actualmente está en "
"la fase de desarrollo activo. Como tal, se está actualizando regularmente, y "
"algunos cambios podrían causar un comportamiento inesperado (también "
"conocidos como \"problemas\"). Mientras hacemos todo lo posible para "
"asegurar que su trabajo se guarda y se respalda, <b>durante el desarrollo "
"activo es posible que algunos problemas puedan causar pérdida de datos</b>, "
"así que le recomendamos guardar y publicar sus cambios regularmente, y "
"notificarnos los problemas tan pronto como ocurran para ayudarnos a "
"resolverlos. (Vea abajo instrucciones sobre cómo reportar problemas.)"

#: contentcuration/contentcuration/templates/settings/issues.html:13
msgid ""
"We appreciate your patience and assistance as we work to improve Kolibri "
"Studio and make it an even better tool for importing and curating "
"educational content for Kolibri! "
msgstr ""
"Agradecemos la paciencia y asistencia mientras trabajamos para mejorar "
"Kolibri Studio ¡para que sea una herramienta aún mejor para importar y "
"seleccionar contenido educativo para Kolibri! "

#: contentcuration/contentcuration/templates/settings/issues.html:16
msgid "Best Practices"
msgstr "Buenas prácticas y consejos"

#: contentcuration/contentcuration/templates/settings/issues.html:19
msgid ""
"When using import and clipboard operations, <b>work with small subsets of "
"topics</b> instead of whole channels at once (especially for large channels)."
msgstr ""
"Al usar operaciones de importación y portapapeles, se recomienda <b>trabajar "
"con pequeños subconjuntos de temas</b> en lugar de canales enteros a la vez "
"(especialmente para canales grandes)."

#: contentcuration/contentcuration/templates/settings/issues.html:20
msgid ""
"It is preferable to create multiple <b>small channels</b> rather than one "
"giant channel with many layers of topics."
msgstr ""
"Es preferible crear múltiples <b>canales pequeños</b> en lugar de un canal "
"gigante con muchos temas."

#: contentcuration/contentcuration/templates/settings/issues.html:21
msgid ""
"<b>Reload the page often</b> to ensure your work was saved to the server and "
"no network errors have occurred. Use <b>CTRL+R</b> on linux/windows or <b>⌘"
"+R</b> on mac."
msgstr ""
"<b>Recargar la página a menudo</b> para asegurar que el trabajo se guardó al "
"servidor, y no hubo errores de conexión. Usa <b>CTRL+R</b> en Linux/Windows "
"o <b>⌘+R</b> en Mac."

#: contentcuration/contentcuration/templates/settings/issues.html:22
msgid ""
"<b>Avoid concurrent edits on the same channel</b>. Channels should not be "
"edited by multiple users at the same time or by the same user in multiple "
"browser windows."
msgstr ""
"<b>Evitar ediciones simultáneas en el mismo canal</b>. Los canales no deben "
"ser editados por múltiples usuarios al mismo tiempo, o por el mismo usuario "
"en múltiples ventanas del navegador."

#: contentcuration/contentcuration/templates/settings/issues.html:23
msgid ""
"It is possible that you will encounter <b>timeout errors</b> in your browser "
"when performing operations like import and sync, on large channels. Don't be "
"alarmed by this error message and <b>do not repeat the same operation again "
"right away</b>. It doesn't mean the operation has failed—Studio is still "
"working in the background. <b>Wait a few minutes</b> and <b>reload the page</"
"b> before continuing your edits."
msgstr ""
"Es posible que aparezcan <b>errores de timeout</b> (tiempo de espera "
"excedido) en el navegador durante las operaciones de importación o "
"sincronización en canales grandes. No es causa de alarma y <b>no hay que "
"volver a repetir la misma operación de nuevo</b>. No significa que la "
"operación ha fallado — Studio sigue trabajando en segundo plano. <b>Espere "
"un par de mínutos</b> y <b>recargue la página</b> antes de volver a editar."

#: contentcuration/contentcuration/templates/settings/issues.html:24
msgid ""
"<b>Compress videos</b> before uploading them (see <a class=\"link-text\" "
"target=\"_blank\" href=\"https://github.com/learningequality/ricecooker/blob/"
"master/docs/video_compression.md#handbrake\">these instructions</a>)."
msgstr ""
"<b>Comprimir vídeos</b> antes de subirlos (ver <a class=\"link-text\" target="
"\"_blank\" href=\"https://github.com/learningequality/ricecooker/blob/master/"
"docs/video_compression.md#handbrake\">estas instrucciones</a>)."

#: contentcuration/contentcuration/templates/settings/issues.html:25
msgid ""
"<b>PUBLISH periodically</b> and import your channel into Kolibri to preview "
"the content and obtain a local backup copy of your channel."
msgstr ""
"<b>PUBLICAR periódicamente</b> e importar el canal en Kolibri, para "
"previsualizar el contenido y tener una copia de seguridad local del canal."

#: contentcuration/contentcuration/templates/settings/issues.html:26
msgid ""
"<b>Do not edit the channel after you click PUBLISH</b>. Wait for the "
"notification email before resuming editing operations."
msgstr ""
"<b>No editar el canal después de hacer clic en PUBLICAR</b>. Esperar el "
"correo de notificación antes de volver a editar."

#: contentcuration/contentcuration/templates/settings/issues.html:27
msgid "<b>Report issues as you encounter them</b>."
msgstr "<b>Reportar problemas cuando ocurren</b>."

#: contentcuration/contentcuration/templates/settings/issues.html:31
#, python-format
msgid "Notable Outstanding Issues (Updated: %(update_date)s)"
msgstr "Problemas pendientes (Actualizado: %(update_date)s)"

#: contentcuration/contentcuration/templates/settings/issues.html:32
msgid "#1052 Reports of disappearing content"
msgstr "#1052 Informes sobre el contenido que parece desaparecer"

#: contentcuration/contentcuration/templates/settings/issues.html:33
msgid ""
"Two users have reported isolated incidents where content they imported from "
"another channel disappeared, leaving only empty topics and subtopics. In one "
"report, the content later re-appeared. They did not experience these "
"problems consistently, and the incidents may possibly involve issues with a "
"slow or unstable internet connection. <b>If you run into this issue, please "
"contact us as soon as possible and let us know as much information as you "
"can remember.</b>"
msgstr ""
"Dos usuarios han informado de incidentes aislados donde desaparecieron los "
"contenidos importados de otro canal, dejando sólo temas vacíos y subtemas. "
"En un informe, el contenido más tarde volvió a aparecer. No experimentaron "
"estos problemas de forma consistente, y los incidentes podrían implicar "
"problemas con una conexión Internet lenta o inestable. <b>Si encuentra este "
"problema, por favor contacte lo antes posible e informe de todos los "
"detalles.</b>"

#: contentcuration/contentcuration/templates/settings/issues.html:35
msgid "#1072 Slow performance can lead to unexpected UI state"
msgstr ""
"#1072 El rendimiento lento puede conducir a un estado inesperado de la "
"interfaz"

#: contentcuration/contentcuration/templates/settings/issues.html:36
msgid ""
"Some operations in Studio are currently very slow, and so it may appear that "
"the change you attempted to make timed out or did not take effect. In many "
"cases, the change is still being processed and will appear once it is "
"complete. If, after 5-10 minutes, the change still has not taken effect even "
"after a browser refresh, please file an issue. We are working on solutions "
"to these issues."
msgstr ""
"Algunas operaciones en Studio son actualmente muy lentas, por lo que puede "
"parecer que el cambio haya caducado o no tuvo efecto. En muchos casos, el "
"cambio sigue siendo procesado y aparecerá una vez que esté completo. Si, "
"después de 5-10 minutos, el cambio aún no ha tenido efecto incluso después "
"de una actualización del navegador, informe sobre lo ocurrido, por favor. "
"Estamos trabajando en soluciones para estos problemas."

#: contentcuration/contentcuration/templates/settings/issues.html:39
msgid "Reporting Issues"
msgstr "Reportar sobre problemas"

#: contentcuration/contentcuration/templates/settings/issues.html:40
msgid ""
"To report an issue, please fill out the form below. If you are familiar with "
"GitHub and have a GitHub account, you may alternatively report issues via "
"our <a class=\"link-text\" target=\"_blank\" href=\"https://github.com/"
"learningequality/studio/issues\">GitHub Issue Tracker</a> (please be sure to "
"fill out all relevant fields in the issue template)."
msgstr ""
"Para reportar un problema, rellene el siguiente formulario, por favor. Si "
"tiene una cuenta de GitHub, puede reportar problemas a través de nuestro <a "
"class=\"link-text\" target=\"_blank\" href=\"https://github.com/"
"learningequality/studio/issues\">tracker de incidencias de GitHub</a> (por "
"favor asegúrese de rellenar todos los campos relevantes en la plantilla de "
"incidencia)."

#: contentcuration/contentcuration/templates/settings/issues.html:60
msgid "To"
msgstr "Para"

#: contentcuration/contentcuration/templates/settings/issues.html:66
msgid "From"
msgstr "Desde"

#: contentcuration/contentcuration/templates/settings/issues.html:74
msgid "Operating System"
msgstr "Sistema operativo"

#: contentcuration/contentcuration/templates/settings/issues.html:80
msgid "Browser"
msgstr "Navegador"

#: contentcuration/contentcuration/templates/settings/issues.html:92
#: contentcuration/contentcuration/utils/csv_writer.py:159
#: contentcuration/contentcuration/utils/export_writer.py:584
msgid "Description"
msgstr "Descripción"

#: contentcuration/contentcuration/templates/settings/issues.html:99
msgid "SUBMIT REPORT"
msgstr "ENVIAR INFORME"

#: contentcuration/contentcuration/templates/settings/preferences.html:8
#: contentcuration/contentcuration/templates/settings/settings.html:20
msgid "Preferences"
msgstr "Preferencias"

#: contentcuration/contentcuration/templates/settings/preferences.html:9
msgid ""
"Set defaults for filling out content details. Defaults will be applied when "
"a new channel is created."
msgstr ""
"Establecer los valores predeterminados para llenar los datos de contenido. "
"Se aplicarán por defecto cuando crea un canal nuevo."

#: contentcuration/contentcuration/templates/settings/preferences.html:12
msgid "Your preferences have been updated."
msgstr "Las preferencias han sido actualizadas."

#: contentcuration/contentcuration/templates/settings/preferences.html:29
msgid "General"
msgstr "General"

#: contentcuration/contentcuration/templates/settings/preferences.html:51
msgid "No license selected"
msgstr "Ninguna licencia especificada"

#: contentcuration/contentcuration/templates/settings/preferences.html:73
msgid "Automatically generate thumbnails for..."
msgstr "Automáticamente generar miniaturas para..."

#: contentcuration/contentcuration/templates/settings/preferences.html:93
#: contentcuration/contentcuration/views/settings.py:244
msgid "Exercises"
msgstr "Ejercicios"

#: contentcuration/contentcuration/templates/settings/preferences.html:96
msgid "Mastery At"
msgstr "Dominio en"

#: contentcuration/contentcuration/templates/settings/preferences.html:108
msgid "of"
msgstr "de"

#: contentcuration/contentcuration/templates/settings/preferences.html:117
msgid "Automatically randomize question order"
msgstr "Automáticamente aleatorizar orden de preguntas"

#: contentcuration/contentcuration/templates/settings/preferences.html:122
#: contentcuration/contentcuration/templates/settings/profile.html:43
msgid "No Changes Found"
msgstr "No se encontraron cambios"

#: contentcuration/contentcuration/templates/settings/preferences.html:132
#: contentcuration/contentcuration/templates/settings/profile.html:50
msgid "SAVE CHANGES"
msgstr "GUARDAR LOS CAMBIOS"

#: contentcuration/contentcuration/templates/settings/profile.html:7
msgid "My Profile"
msgstr "Mi perfil"

#: contentcuration/contentcuration/templates/settings/profile.html:8
msgid "Change your profile information."
msgstr "Cambiar la información del perfil."

#: contentcuration/contentcuration/templates/settings/profile.html:12
msgid "Your profile has been updated."
msgstr "El perfil ha sido actualizado."

#: contentcuration/contentcuration/templates/settings/profile.html:30
msgid "Username"
msgstr "Nombre de usuario"

#: contentcuration/contentcuration/templates/settings/settings.html:10
msgid "Home"
msgstr "Página principal"

#: contentcuration/contentcuration/templates/settings/settings.html:14
msgid "My Settings"
msgstr "Mi configuración"

#: contentcuration/contentcuration/templates/settings/settings.html:16
msgid "Profile"
msgstr "Perfil"

#: contentcuration/contentcuration/templates/settings/settings.html:17
msgid "Account"
msgstr "Cuenta"

#: contentcuration/contentcuration/templates/settings/settings.html:18
#: contentcuration/contentcuration/templates/settings/storage.html:10
#: contentcuration/contentcuration/utils/export_writer.py:584
msgid "Storage"
msgstr "Almacenamiento"

#: contentcuration/contentcuration/templates/settings/settings.html:19
msgid "Tokens"
msgstr "Códigos"

#: contentcuration/contentcuration/templates/settings/settings.html:22
msgid "Beta Mode"
msgstr "Modo Beta"

#: contentcuration/contentcuration/templates/settings/storage.html:11
msgid "Check your storage usage and request more if needed."
msgstr "Compruebe el uso de almacenamiento y solicitar más si es necesario."

#: contentcuration/contentcuration/templates/settings/storage.html:14
#, python-format
msgid "Storage Used (%(used)s/%(total)s)"
msgstr "Almacenamiento usado (%(used)s/%(total)s)"

#: contentcuration/contentcuration/templates/settings/storage.html:22
#, python-format
msgid "%(available)s Available"
msgstr "%(available)s Disponible"

#: contentcuration/contentcuration/templates/settings/storage.html:22
msgid "Usage"
msgstr "Usado para"

#: contentcuration/contentcuration/templates/settings/storage.html:25
#, python-format
msgid "%(name)s - %(percent)s%% (%(size)s)"
msgstr "%(name)s - %(percent)s%% (%(size)s)"

#: contentcuration/contentcuration/templates/settings/storage.html:26
msgid "You don't have any files uploaded"
msgstr "No tiene archivos subidos"

#: contentcuration/contentcuration/templates/settings/storage.html:31
msgid "Request More Space"
msgstr "Solicitar más espacio"

#: contentcuration/contentcuration/templates/settings/storage.html:32
msgid ""
"Kindly use this form to request additional uploading storage for your "
"Kolibri Studio account. If you import content from our public library in "
"your channels, this content does not count towards your storage limit. <a "
"class=\"link-text\" target=\"_blank\" href='https://kolibri-studio."
"readthedocs.io/en/latest/add_content.html#import-content-from-other-"
"channels'>Click here to learn more how to import content from other channels."
"</a>\n"
"\t"
msgstr ""
"Utilice este formulario para solicitar almacenamiento adicional de carga "
"para su cuenta de Kolibri Studio. Si importa contenido de nuestra biblioteca "
"pública en sus canales, este contenido no entra dentro tu límite de "
"almacenamiento. <a class=\"link-text\" target=\"_blank\" href='https://"
"kolibri-studio.readthedocs.io/en/latest/add_content.html#import-content-from-"
"other-channels'>Haga clic aquí para aprender más cómo importar contenido de "
"otros canales.</a>\n"
"\t"

#: contentcuration/contentcuration/templates/settings/storage.html:52
msgid "What is the nature of your content?"
msgstr "¿Cuál es la naturaleza de su contenido?"

#: contentcuration/contentcuration/templates/settings/storage.html:54
msgid "How much storage are you requesting?"
msgstr "¿Cuánto almacenamiento va a necesitar?"

#: contentcuration/contentcuration/templates/settings/storage.html:55
msgid "Approximately how many individual resources are you planning to upload?"
msgstr "Aproximadamente ¿cuántos recursos va a subir?"

#: contentcuration/contentcuration/templates/settings/storage.html:56
msgid "What is the average size of each resource?"
msgstr "¿Cuál es el tamaño promedio de cada recurso?"

#: contentcuration/contentcuration/templates/settings/storage.html:57
msgid "What kind of content are you uploading?"
msgstr "¿Qué tipo de contenido va a subir?"

#: contentcuration/contentcuration/templates/settings/storage.html:58
msgid ""
"Who is the author (creator), curator (organizer), and/or aggregator "
"(maintainer) of your content? Please specify"
msgstr ""
"Especificar quién es el autor (creador), curador (organizador) o agregador "
"(mantenedor) del contenido"

#: contentcuration/contentcuration/templates/settings/storage.html:59
msgid ""
"Please provide a link to a sample of your content (on Studio or from source "
"site)"
msgstr ""
"Proporcione un enlace a un ejemplo de su contenido (en Studio o desde el "
"sitio original)"

#: contentcuration/contentcuration/templates/settings/storage.html:62
msgid "Who can use your content?"
msgstr "¿Quién puede usar el contenido?"

#: contentcuration/contentcuration/templates/settings/storage.html:64
msgid ""
"What is the licensing of the content you are uploading? (Check all that "
"apply)"
msgstr ""
"¿Bajo cuál licencia va a ser el contenido que se subirá? (Marcar todo que "
"procede)"

#: contentcuration/contentcuration/templates/settings/storage.html:71
msgid "Learn More"
msgstr "Más información"

#: contentcuration/contentcuration/templates/settings/storage.html:80
msgid ""
"\n"
"\t\t\t\t\tIf the content is openly licensed, would you be willing to "
"consider making your channels <a id=\"public_help\" class='link-text' data-"
"toggle=\"tooltip\" data-placement=\"top\" title=\"By making a channel "
"public, you are allowing anyone on Kolibri Studio to access your content and "
"use it in their own channels. Channels submitted for public use will be "
"reviewed by the Learning Equality team.\">public</a> to other Kolibri users "
"if requested in the future? (Select all that apply)\n"
"\t\t\t\t"
msgstr ""
"\n"
"Si el contenido tiene licencia abierta, ¿le gustaría hacer sus canales <a id="
"\"public_help\" class='link-text' data-toggle=\"tooltip\" data-placement="
"\"top\" title=\"Al hacer público un canal, está permitiendo a cualquiera en "
"Kolibri Studio acceder a su contenido y usarlo en sus propios canales. Los "
"canales asignados para uso público serán revisados por el equipo de Learning "
"Equality.\">públicos</a>? (Seleccione todo lo que corresponda)\n"
"\t\t\t\t"

#: contentcuration/contentcuration/templates/settings/storage.html:88
msgid "How are you using your content?"
msgstr "¿Cómo va a usar su contenido?"

#: contentcuration/contentcuration/templates/settings/storage.html:91
msgid ""
"Who is the intended audience for your channel? How big is your audience?"
msgstr ""
"¿Cual sería la audiencia objetivo para su canal? ¿Cuánto es grande su "
"audiencia?"

#: contentcuration/contentcuration/templates/settings/storage.html:96
msgid "What is the target region(s) for your content (if applicable)?"
msgstr ""
"¿Cuál es la región o regiones de destino para el contenido? (si procede)"

#: contentcuration/contentcuration/templates/settings/storage.html:99
msgid ""
"How many times will this content be imported from Studio into new Kolibri "
"installations per month, on average?"
msgstr ""
"¿Cuántas veces se importará este contenido desde Studio en las nuevas "
"instalaciones de Kolibri, en promedio mensual?"

#: contentcuration/contentcuration/templates/settings/storage.html:102
msgid "Tell us more about your use of Kolibri"
msgstr "Cuéntenos más sobre su uso de Kolibri"

#: contentcuration/contentcuration/templates/settings/storage.html:105
msgid "Organizational affiliation"
msgstr "Afiliación organizacional"

#: contentcuration/contentcuration/templates/settings/storage.html:119
msgid ""
"What type of organization or group is coordinating the use of Kolibri (if "
"applicable)?"
msgstr ""
"¿Qué tipo de organización o grupo está coordinando el uso de Kolibri (si "
"corresponde)?"

#: contentcuration/contentcuration/templates/settings/storage.html:134
msgid ""
"To better understand the time sensitive nature of your request, please "
"indicate an approximate timeline by when you need this additional storage:"
msgstr ""
"Para entender mejor la urgencia de la petición, por favor indique "
"aproximadamente cuando va a necesitar este almacenamiento adicional:"

#: contentcuration/contentcuration/templates/settings/storage.html:137
msgid ""
"Please write a paragraph explaining your needs and use case for Kolibri "
"Studio, and how it will integrate into your programs. Include information "
"about who is curating, deploying, and using the content. Is this work being "
"coordinated by an organization, as part of an educational program? Include "
"justification for the additional space being requested and explanation of "
"the time sensitive nature of your request."
msgstr ""
"Escriba un párrafo explicando sus necesidades y el caso de uso para Studio y "
"Kolibri, y cómo se integrará en los programas existentes. Incluya "
"información sobre quien selecciona, implementa y usa el contenido. ¿El "
"trabajo se coordina vía una organización, como parte de un programa "
"educativo? Incluya la justificación para el espacio adicional que se "
"solicita y la estimación de su urgencia."

#: contentcuration/contentcuration/templates/settings/storage.html:140
msgid "SEND REQUEST"
msgstr "ENVIAR SOLICITUD"

#: contentcuration/contentcuration/templates/settings/storage_request_email.txt:8
msgid "Thank you for your request for additional storage."
msgstr "Gracias por su solicitud para el almacenamiento adicional."

#: contentcuration/contentcuration/templates/settings/storage_request_email.txt:10
msgid "Here is a copy of your request:"
msgstr "Aquí está una copia de su solicitud:"

#: contentcuration/contentcuration/templates/settings/storage_request_email.txt:43
msgid ""
"We are currently reviewing the information that you have provided, and will "
"work to be in touch in a timely manner depending on the scope of your "
"request. While Kolibri Studio is in Beta, we need to be especially mindful "
"of how much additional storage can be provided to ensure that we can "
"successful continue to build the Studio tool. Many thanks in advance for "
"your understanding."
msgstr ""
"Actualmente estamos revisando la información proporcionada y estaremos en "
"contacto pasado algún tiempo que dependerá del alcance de su solicitud. "
"Mientras Kolibri Studio está en Beta, necesitamos ser especialmente "
"conscientes de cuánto almacenamiento adicional se puede proporcionar para "
"asegurar que podamos seguir actualizando la herramienta Studio con éxito."

#: contentcuration/contentcuration/templates/settings/tokens.html:7
msgid "Access Tokens"
msgstr "Tokens de acceso"

#: contentcuration/contentcuration/templates/settings/tokens.html:8
msgid "Get tokens for authentication."
msgstr "Obtener tokens para identificación."

#: contentcuration/contentcuration/templates/settings/tokens.html:16
#: contentcuration/contentcuration/templates/settings/tokens.html:35
msgid "COPY"
msgstr "COPIAR"

#: contentcuration/contentcuration/templates/settings/tokens.html:28
msgid "Copied!"
msgstr "¡Copiado!"

#: contentcuration/contentcuration/templates/settings/tokens.html:32
msgid "Copy Failed"
msgstr "Copiar ha fallado"

#: contentcuration/contentcuration/templates/staging_not_found.html:12
msgid "No updates to review."
msgstr "No hay actualizaciones para revisar."

#: contentcuration/contentcuration/templates/unauthorized.html:12
msgid "You do not have access to this page."
msgstr "No tiene acceso a esta página."

#: contentcuration/contentcuration/templates/unsupported_browser.html:12
msgid "Unsupported Browser."
msgstr "Navegador no compatible."

#: contentcuration/contentcuration/templates/unsupported_browser.html:13
msgid ""
"We're sorry, the browser you are currently using is not supported. Please "
"try again on a different browser."
msgstr ""
"Lo sentimos, el navegador que está utilizando no es compatible. Por favor, "
"inténtelo de nuevo en otro navegador."

#: contentcuration/contentcuration/templatetags/license_tags.py:10
msgid ""
"The Attribution License lets others distribute, remix, tweak, and build upon "
"your work, even commercially, as long as they credit you for the original "
"creation. This is the most accommodating of licenses offered. Recommended "
"for maximum dissemination and use of licensed materials."
msgstr ""
"La Licencia de Atribución permite a otros distribuir, remezclar, retocar, y "
"crear a partir de tu obra, incluso con fines comerciales, siempre y cuando "
"te den crédito por la creación original. Esta es la más flexible de las "
"licencias ofrecidas. Se recomienda para la máxima difusión y utilización de "
"los materiales licenciados."

#: contentcuration/contentcuration/templatetags/license_tags.py:15
msgid ""
"The Attribution-ShareAlike License lets others remix, tweak, and build upon "
"your work even for commercial purposes, as long as they credit you and "
"license their new creations under the identical terms. This license is often "
"compared to \"copyleft\" free and open source software licenses. All new "
"works based on yours will carry the same license, so any derivatives will "
"also allow commercial use. This is the license used by Wikipedia, and is "
"recommended for materials that would benefit from incorporating content from "
"Wikipedia and similarly licensed projects."
msgstr ""
"La Licencia de Atribución-CompartirIgual permite a otros remezclar, retocar, "
"y crear a partir de tu obra, incluso con fines comerciales, siempre y cuando "
"te den crédito y licencien sus nuevas creaciones bajo las mismas "
"condiciones. Esta licencia suele ser comparada con las licencias \"copyleft"
"\" de software libre y de código abierto. Todas las nuevas obras basadas en "
"la tuya portarán la misma licencia, así que cualesquiera obras derivadas "
"permitirán también el uso comercial. Esa es la licencia que usa Wikipedia, y "
"se recomienda para materiales que se beneficiarían de la incorporación de "
"contenido de Wikipedia y de proyectos con licencias similares."

#: contentcuration/contentcuration/templatetags/license_tags.py:25
msgid ""
"The Attribution-NoDerivs License allows for redistribution, commercial and "
"non-commercial, as long as it is passed along unchanged and in whole, with "
"credit to you."
msgstr ""
"La Licencia de Atribución-SinDerivadas permite la redistribución, comercial "
"o no comercial, siempre y cuando la obra circule íntegra y sin cambios, "
"dándote crédito."

#: contentcuration/contentcuration/templatetags/license_tags.py:28
msgid ""
"The Attribution-NonCommercial License lets others remix, tweak, and build "
"upon your work non-commercially, and although their new works must also "
"acknowledge you and be non-commercial, they don't have to license their "
"derivative works on the same terms."
msgstr ""
"La Licencia de Atribución-NoComercial permite a otros distribuir, remezclar, "
"retocar, y crear a partir de tu obra de manera no comercial y, a pesar de "
"que sus nuevas obras deben siempre mencionarte y mantenerse sin fines "
"comerciales, no están obligados a licenciar sus obras derivadas bajo las "
"mismas condiciones."

#: contentcuration/contentcuration/templatetags/license_tags.py:32
msgid ""
"The Attribution-NonCommercial-ShareAlike License lets others remix, tweak, "
"and build upon your work non-commercially, as long as they credit you and "
"license their new creations under the identical terms."
msgstr ""
"La Licencia de Atribución-NoComercial-CompartirIgual permite a otros "
"distribuir, remezclar, retocar, y crear a partir de tu obra de modo no "
"comercial, siempre y cuando te den crédito y licencien sus nuevas creaciones "
"bajo las mismas condiciones."

#: contentcuration/contentcuration/templatetags/license_tags.py:36
msgid ""
"The Attribution-NonCommercial-NoDerivs License is the most restrictive of "
"our six main licenses, only allowing others to download your works and share "
"them with others as long as they credit you, but they can't change them in "
"any way or use them commercially."
msgstr ""
"La Licencia de Atribución-NoComercial-SinDerivadas es la más restrictiva de "
"nuestras seis licencias principales, permitiendo a otros solo descargar tu "
"obra y compartirla siempre y cuando se cite al autor, pero no permite "
"cambiarla de forma alguna ni usarla comercialmente."

#: contentcuration/contentcuration/templatetags/license_tags.py:40
msgid ""
"The All Rights Reserved License indicates that the copyright holder "
"reserves, or holds for their own use, all the rights provided by copyright "
"law under one specific copyright treaty."
msgstr ""
"La Licencia Todos los Derechos Reservados, indica que el titular reserva, o "
"mantiene para uso propio, todos los derechos previstos por la ley de "
"derechos de autor bajo un solo tratado de derechos específico."

#: contentcuration/contentcuration/templatetags/license_tags.py:43
msgid ""
"Public Domain work has been identified as being free of known restrictions "
"under copyright law, including all related and neighboring rights."
msgstr ""
"Una obra de Dominio Público ha sido identificada como libre de restricciones "
"conocidas en virtud del derecho de autor, incluyendo todos los derechos "
"conexos."

#: contentcuration/contentcuration/templatetags/license_tags.py:46
msgid ""
"Special Permissions is a custom license to use when the current licenses do "
"not apply to the content. The owner of this license is responsible for "
"creating a description of what this license entails."
msgstr ""
"Permisos Especiales es una licencia personalizada para utilizar cuando las "
"licencias actuales no se pueden aplicar al contenido. El propietario de esta "
"licencia es responsable de crear una descripción de lo que implica esta "
"licencia."

#: contentcuration/contentcuration/templatetags/translation_tags.py:26
msgid "100% Correct"
msgstr "100% correcto"

#: contentcuration/contentcuration/templatetags/translation_tags.py:27
msgid "10 in a row"
msgstr "10 consecutivas"

#: contentcuration/contentcuration/templatetags/translation_tags.py:28
msgid "2 in a row"
msgstr "2 consecutivas"

#: contentcuration/contentcuration/templatetags/translation_tags.py:29
msgid "3 in a row"
msgstr "3 consecutivas"

#: contentcuration/contentcuration/templatetags/translation_tags.py:30
msgid "5 in a row"
msgstr "5 consecutivas"

#: contentcuration/contentcuration/templatetags/translation_tags.py:31
msgid "M of N..."
msgstr "M de N..."

#: contentcuration/contentcuration/templatetags/translation_tags.py:32
msgid "CC BY"
msgstr "CC BY"

#: contentcuration/contentcuration/templatetags/translation_tags.py:33
msgid "CC BY-SA"
msgstr "CC BY-SA"

#: contentcuration/contentcuration/templatetags/translation_tags.py:34
msgid "CC BY-ND"
msgstr "CC BY-ND"

#: contentcuration/contentcuration/templatetags/translation_tags.py:35
msgid "CC BY-NC"
msgstr "CC BY-NC"

#: contentcuration/contentcuration/templatetags/translation_tags.py:36
msgid "CC BY-NC-SA"
msgstr "CC BY-NC-SA"

#: contentcuration/contentcuration/templatetags/translation_tags.py:37
msgid "CC BY-NC-ND"
msgstr "CC BY-NC-ND"

#: contentcuration/contentcuration/templatetags/translation_tags.py:38
msgid "All Rights Reserved"
msgstr "Todos los derechos reservados"

#: contentcuration/contentcuration/templatetags/translation_tags.py:39
msgid "Public Domain"
msgstr "Dominio Público"

#: contentcuration/contentcuration/templatetags/translation_tags.py:40
msgid "Special Permissions"
msgstr "Permisos Especiales"

#: contentcuration/contentcuration/templatetags/translation_tags.py:49
#, python-format
msgid "%(filesize)s %(unit)s"
msgstr "%(filesize)s %(unit)s"

#: contentcuration/contentcuration/utils/csv_writer.py:130
#: contentcuration/contentcuration/utils/csv_writer.py:142
#: contentcuration/contentcuration/utils/csv_writer.py:170
msgid "No Channel"
msgstr "No hay canales"

#: contentcuration/contentcuration/utils/csv_writer.py:141
msgid "No resource"
msgstr "No hay recursos"

#: contentcuration/contentcuration/utils/csv_writer.py:159
msgid "Title"
msgstr "Título"

#: contentcuration/contentcuration/utils/csv_writer.py:159
msgid "Kind"
msgstr "Tipo"

#: contentcuration/contentcuration/utils/csv_writer.py:159
msgid "Filename"
msgstr "Nombre del archivo"

#: contentcuration/contentcuration/utils/csv_writer.py:159
msgid "URL"
msgstr "URL"

#: contentcuration/contentcuration/utils/csv_writer.py:170
msgid "No Resource"
msgstr "No hay recursos"

#: contentcuration/contentcuration/utils/csv_writer.py:170
msgid "Staged File"
msgstr "Archivo enviado"

#: contentcuration/contentcuration/utils/export_writer.py:192
#, python-format
msgid "%(count)d Topic"
msgid_plural "%(count)d Topics"
msgstr[0] "%(count)d Tema"
msgstr[1] "%(count)d Temas"

#: contentcuration/contentcuration/utils/export_writer.py:194
#, python-format
msgid "%(count)d Video"
msgid_plural "%(count)d Videos"
msgstr[0] "%(count)d Vídeo"
msgstr[1] "%(count)d Vídeos"

#: contentcuration/contentcuration/utils/export_writer.py:196
#, python-format
msgid "%(count)d Audio"
msgid_plural "%(count)d Audios"
msgstr[0] "%(count)d Audio"
msgstr[1] "%(count)d Audios"

#: contentcuration/contentcuration/utils/export_writer.py:198
#, python-format
msgid "%(count)d Exercise"
msgid_plural "%(count)d Exercises"
msgstr[0] "%(count)d Ejercicio"
msgstr[1] "%(count)d Ejercicios"

#: contentcuration/contentcuration/utils/export_writer.py:200
#, python-format
msgid "%(count)d Document"
msgid_plural "%(count)d Documents"
msgstr[0] "%(count)d Documento"
msgstr[1] "%(count)d Documentos"

#: contentcuration/contentcuration/utils/export_writer.py:202
#, python-format
msgid "%(count)d Html App"
msgid_plural "%(count)d Html Apps"
msgstr[0] "%(count)d Aplicación HTML5"
msgstr[1] "%(count)d Aplicaciones HTML5"

#: contentcuration/contentcuration/utils/export_writer.py:204
#, python-format
msgid "%(count)d Slideshow"
msgid_plural "%(count)d Slideshows"
msgstr[0] "%(count)d Presentación"
msgstr[1] "%(count)d Presentaciones"

#: contentcuration/contentcuration/utils/export_writer.py:206
#, python-format
msgid "%(count)d Total Resource"
msgid_plural "%(count)d Total Resources"
msgstr[0] "%(count)d Total Recurso"
msgstr[1] "%(count)d Total Recursos"

#: contentcuration/contentcuration/utils/export_writer.py:208
#, python-format
msgid ""
"%(count)d\n"
"Total Resource"
msgid_plural ""
"%(count)d\n"
"Total Resources"
msgstr[0] "%(count)d Total Recurso"
msgstr[1] "%(count)d Total Recursos"

#: contentcuration/contentcuration/utils/export_writer.py:233
msgid "Very Small"
msgstr "Muy pequeño"

#: contentcuration/contentcuration/utils/export_writer.py:233
msgid "Small"
msgstr "Pequeño"

#: contentcuration/contentcuration/utils/export_writer.py:233
msgid "Average"
msgstr "Medio"

#: contentcuration/contentcuration/utils/export_writer.py:233
msgid "Large"
msgstr "Grande"

#: contentcuration/contentcuration/utils/export_writer.py:233
msgid "Very Large"
msgstr "Muy grande"

#: contentcuration/contentcuration/utils/export_writer.py:425
#, python-format
msgid ""
"Page %(page)s of %(pagecount)s - %(channel)s can be found on Kolibri Studio, "
"a product of Learning Equality"
msgstr ""
"Página %(page)s de %(pagecount)s - %(channel)s se puede encontrar en Kolibri "
"Studio, un producto de Learning Equality"

#: contentcuration/contentcuration/utils/export_writer.py:428
#, python-format
msgid ""
"Page %(page)s of %(pagecount)s - These channels can be found on Kolibri "
"Studio, a product of Learning Equality"
msgstr ""
"Página %(page)s de %(pagecount)s - Estos canales se pueden encontrar en "
"Kolibri Studio, un producto de Learning Equality"

#: contentcuration/contentcuration/utils/export_writer.py:504
#: contentcuration/contentcuration/utils/export_writer.py:591
msgid "No language set"
msgstr "Idioma no establecido"

#: contentcuration/contentcuration/utils/export_writer.py:507
msgid "    * Subtitles included"
msgstr "    * Subtítulos incluidos"

#: contentcuration/contentcuration/utils/export_writer.py:512
msgid " Coach Content"
msgstr " Contenido para tutores"

#: contentcuration/contentcuration/utils/export_writer.py:517
msgid " Assessments"
msgstr " Evaluaciones"

#: contentcuration/contentcuration/utils/export_writer.py:524
#, python-format
msgid "Channel size: %(size)s"
msgstr "Tamaño del canal: %(size)s"

#: contentcuration/contentcuration/utils/export_writer.py:537
msgid "Resource Breakdown"
msgstr "Desglose de recursos"

#: contentcuration/contentcuration/utils/export_writer.py:550
msgid "No Resources Found"
msgstr "No se han encontrado recursos"

#: contentcuration/contentcuration/utils/export_writer.py:558
msgid "No Tags Found"
msgstr "No se encontraron etiquetas"

#: contentcuration/contentcuration/utils/export_writer.py:575
msgid ""
"This slide was automatically generated by Kolibri Studio, a product of "
"Learning Equality"
msgstr ""
"Esta diapositiva fue generada automáticamente por Kolibri Studio, un "
"producto de Learning Equality"

#: contentcuration/contentcuration/utils/export_writer.py:584
msgid "Name"
msgstr "Nombre"

#: contentcuration/contentcuration/utils/export_writer.py:584
msgid "Token"
msgstr "Token"

#: contentcuration/contentcuration/utils/export_writer.py:584
msgid "Size"
msgstr "Tamaño"

#: contentcuration/contentcuration/utils/export_writer.py:584
msgid "Resources"
msgstr "Recursos"

#: contentcuration/contentcuration/utils/export_writer.py:585
msgid "Coach Content?"
msgstr "¿Contenido para tutores?"

#: contentcuration/contentcuration/utils/export_writer.py:585
msgid "Assessments?"
msgstr "¿Evaluaciones?"

#: contentcuration/contentcuration/utils/export_writer.py:585
msgid "Tags"
msgstr "Etiquetas"

#: contentcuration/contentcuration/utils/export_writer.py:585
msgid "Authors"
msgstr "Autores"

#: contentcuration/contentcuration/utils/export_writer.py:586
msgid "Providers"
msgstr "Proveedores"

#: contentcuration/contentcuration/utils/export_writer.py:586
msgid "Aggregators"
msgstr "Agregadores"

#: contentcuration/contentcuration/utils/export_writer.py:586
msgid "Licenses"
msgstr "Licencias"

#: contentcuration/contentcuration/utils/export_writer.py:586
msgid "Copyright Holders"
msgstr "Titular de derechos de autor"

#: contentcuration/contentcuration/utils/export_writer.py:592
msgid "Publish channel to get token"
msgstr "Publicar canal para obtener token"

#: contentcuration/contentcuration/utils/export_writer.py:598
#: contentcuration/contentcuration/utils/export_writer.py:599
msgid "Yes"
msgstr "Sí"

#: contentcuration/contentcuration/utils/export_writer.py:598
#: contentcuration/contentcuration/utils/export_writer.py:599
msgid "No"
msgstr "No"

#: contentcuration/contentcuration/utils/format.py:15
msgid "B"
msgstr "B"

#: contentcuration/contentcuration/utils/format.py:17
msgid "KB"
msgstr "KB"

#: contentcuration/contentcuration/utils/format.py:19
msgid "MB"
msgstr "MB"

#: contentcuration/contentcuration/utils/format.py:21
msgid "GB"
msgstr "GB"

#: contentcuration/contentcuration/utils/format.py:23
msgid "TB"
msgstr "TB"

#: contentcuration/contentcuration/utils/incidents.py:7
msgid ""
"There was a problem with a third-party service. This means certain "
"operations might be blocked. We appreciate your patience while these issues "
"are being resolved."
msgstr ""
"Hubo un problema con un servicio externo. Esto significa que ciertas "
"operaciones podrían ser bloqueadas. Agradecemos su paciencia mientras se "
"resuelven estos problemas."

#: contentcuration/contentcuration/utils/incidents.py:16
msgid ""
"<b>EMERGENCY MAINTENANCE</b> Kolibri Studio is operating on read-only mode "
"for the time being in order for us to resolve some maintenance issues. This "
"means all editing capabilities are disabled at the moment. We're currently "
"working very hard to fix the issue as soon as possible. If you have any "
"questions please contact us at content@learningequality.org. We apologize "
"for any inconvenience caused and appreciate your patience while we resolve "
"these issues."
msgstr ""
"<b>PARADA de MANTENIMIENTO</b> Kolibri Studio está funcionando en modo de "
"solo lectura para poder resolver algunos problemas de mantenimiento. Esto "
"significa que todas las capacidades de edición están deshabilitadas en este "
"momento. Estamos trabajando intensamente para arreglar el problema tan "
"pronto como sea posible. Si tiene alguna pregunta, por favor contáctenos en "
"content@learningequality.org. Pedimos disculpas por las molestias causadas y "
"agradecemos la paciencia."

#: contentcuration/contentcuration/utils/incidents.py:31
msgid ""
"<b>EMERGENCY MAINTENANCE</b> Kolibri Studio is operating on read-only mode "
"for the time being in order for us to resolve some database issues. This "
"means all editing capabilities are disabled at the moment. We're currently "
"working very hard to fix the issue as soon as possible. If you have any "
"questions please contact us at content@learningequality.org. We apologize "
"for any inconvenience caused and appreciate your patience while we resolve "
"these issues."
msgstr ""
"<b>PARADA de MANTENIMIENTO</b> Kolibri Studio está funcionando en modo de "
"solo lectura para poder resolver algunos problemas de bases de datos. Esto "
"significa que todas las capacidades de edición están deshabilitadas en este "
"momento. Estamos trabajando intensamente para arreglar el problema tan "
"pronto como sea posible. Si tiene alguna pregunta, por favor contáctenos al "
"content@learningequality.org. Pedimos disculpas por las molestias causadas y "
"agradecemos la paciencia."

#: contentcuration/contentcuration/utils/incidents.py:46
msgid ""
"We are encountering issues with Google Cloud Storage. This means any file "
"uploading and publishing operations are currently unavailable. We appreciate "
"your patience while these issues are being resolved. To check the status of "
"this service, please visit <a target='_blank' href='https://status.cloud."
"google.com/'>here</a>"
msgstr ""
"Estamos teniendo problemas con el almacenamiento de Google Cloud. Esto "
"significa que cualquier operación de carga de archivos y publicación no está "
"disponible actualmente. Agradecemos la paciencia mientras se resuelven estos "
"problemas. Para comprobar el estado de este servicio, <a target='_blank' "
"href='https://status.cloud.google.com/'>visite este enlace</a>"

#: contentcuration/contentcuration/utils/incidents.py:57
msgid ""
"We are encountering issues with a third-party service. This means publishing "
"is currently unavailable. We appreciate your patience while these issues are "
"being resolved."
msgstr ""
"Hubo un problema con un servicio externo. Esto significa que no es posible "
"publicar canales en este momento. Agradecemos su paciencia mientras estos "
"problemas se resuelven."

#: contentcuration/contentcuration/utils/incidents.py:65
msgid ""
"We are encountering issues with our data center. This means you may "
"encounter networking problems while using Studio. We appreciate your "
"patience while these issues are being resolved. To check the status of this "
"service, please visit <a target='_blank' href='https://status.cloud.google."
"com/'>here</a>"
msgstr ""
"Estamos encontrando problemas con nuestro centro de datos. Esto significa "
"que puede encontrar problemas de red mientras utiliza Studio. Agradecemos su "
"paciencia mientras se resuelvenn estos problemas. Para comprobar el estado "
"de este servicio <a target='_blank' href='https://status.cloud.google."
"com/'>visite este enlace</a>"

#: contentcuration/contentcuration/utils/nodes.py:256
#: contentcuration/contentcuration/utils/nodes.py:257
msgid " (Copy)"
msgstr " (Copiar)"

#: contentcuration/contentcuration/utils/publish.py:65
msgid "Kolibri Studio Channel Published"
msgstr "Canal publicado en Kolibri Studio"

#: contentcuration/contentcuration/views/public.py:59
#: contentcuration/contentcuration/views/public.py:70
msgid "Api endpoint {} is not available"
msgstr "API endpoint {} no disponible"

#: contentcuration/contentcuration/views/public.py:72
msgid "No channel matching {} found"
msgstr "Ningún canal con {} encontrado"

#: contentcuration/contentcuration/views/settings.py:173
msgid "Cannot delete another user's account"
msgstr "No se puede eliminar la cuenta de otro usuario"

#: contentcuration/contentcuration/views/settings.py:175
msgid "Cannot delete admin accounts"
msgstr "No se puede eliminar cuenta de administrador"

#: contentcuration/contentcuration/views/settings.py:185
msgid "Kolibri Studio Account Deleted"
msgstr "Cuenta de usuario de Kolibri Studio eliminada"

#: contentcuration/contentcuration/views/settings.py:216
msgid "Cannot export another user's data"
msgstr "No pueden exportar datos de otro usuario"

#: contentcuration/contentcuration/views/settings.py:299
msgid "Kolibri Studio Storage Request"
msgstr "Kolibri Studio - Solicitud de almacenamiento"

#: contentcuration/contentcuration/views/settings.py:330
msgid "Your storage request has been submitted for processing"
msgstr "La solicitud de almacenamiento adicional enviada para procesar"

#: contentcuration/contentcuration/views/settings.py:343
msgid "Kolibri Studio Issue Report"
msgstr "Informe de problemas de Kolibri Studio"

#: contentcuration/contentcuration/views/settings.py:360
msgid "Your issue report has been submitted for processing"
msgstr "El informe de problemas se ha enviado para ser procesado"

#: contentcuration/kolibri_content/models.py:185
msgid "Unknown format"
msgstr "Formato desconocido"

<<<<<<< HEAD
=======
#~ msgid "ID: %(channel_id)s"
#~ msgstr "ID: %(channel_id)s"

>>>>>>> bcdacdc6
#~ msgid "Spanish - Spain"
#~ msgstr "Español - España"

#~ msgid "Spanish - Mexico"
#~ msgstr "Español - México"<|MERGE_RESOLUTION|>--- conflicted
+++ resolved
@@ -2,11 +2,7 @@
 msgstr ""
 "Project-Id-Version: content-curation\n"
 "Report-Msgid-Bugs-To: \n"
-<<<<<<< HEAD
-"POT-Creation-Date: 2019-07-27 00:12+0000\n"
-=======
 "POT-Creation-Date: 2019-08-18 16:17+0000\n"
->>>>>>> bcdacdc6
 "PO-Revision-Date: 2019-07-25 21:26\n"
 "Last-Translator: learningequality\n"
 "Language-Team: Spanish\n"
@@ -674,11 +670,7 @@
 msgid "Spanish"
 msgstr "Español"
 
-<<<<<<< HEAD
-#: contentcuration/contentcuration/tasks.py:226
-=======
 #: contentcuration/contentcuration/tasks.py:227
->>>>>>> bcdacdc6
 msgid "Unknown error starting task. Please contact support."
 msgstr "Error desconocido. Póngase en contacto con el servicio técnico."
 
@@ -3091,12 +3083,9 @@
 msgid "Unknown format"
 msgstr "Formato desconocido"
 
-<<<<<<< HEAD
-=======
 #~ msgid "ID: %(channel_id)s"
 #~ msgstr "ID: %(channel_id)s"
 
->>>>>>> bcdacdc6
 #~ msgid "Spanish - Spain"
 #~ msgstr "Español - España"
 
