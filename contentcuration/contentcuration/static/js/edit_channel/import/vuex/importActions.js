var _ = require('underscore');
var { PageTypes } = require('../constants');
var utils = require('./importUtils');

var createContentNodeCollection = utils.createContentNodeCollection;
var fetchImportableChannels = utils.fetchImportableChannels;

// Sends a request to `get_total_size` endpoint and updates store with result
exports.calculateImportSize = function(context) {
  // HACK use negative number to signal still pending
  context.commit('UPDATE_IMPORT_SIZE', -1);
  if (context.state.itemsToImport.length === 0) {
    return context.commit('UPDATE_IMPORT_SIZE', 0);
  }
  return createContentNodeCollection(context.state.itemsToImport)
    .calculate_size()
    .then(function(size) {
      context.commit('UPDATE_IMPORT_SIZE', size);
    });
};

// Adds a ContentNode to to-import list
exports.addItemToImportList = function(context, contentNode) {
  if ((!_.contains(context.getters.itemsToImportIds), contentNode.id)) {
    context.commit('ADD_ITEM_TO_IMPORT_LIST', contentNode);
  }
};

// Given a ContentNode ID, removes from to-import list
exports.removeItemFromImportList = function(context, id) {
  if ((_.contains(context.getters.itemsToImportIds), id)) {
    context.commit('REMOVE_ITEM_FROM_IMPORT_LIST', id);
  }
};

// Requests the root nodes for the importable channels
exports.loadChannels = function(context) {
  context.commit('UPDATE_CHANNELS_ARE_LOADING', true);
  return fetchImportableChannels().then(function onSuccess(channels) {
    context.commit('UPDATE_CHANNELS', channels);
    context.commit('UPDATE_CHANNELS_ARE_LOADING', false);
  });
};

// Takes the to-import list and copies/duplicates them over to the current channel
exports.copyImportListToChannel = function(context, payload) {
  // now that this operation is async, we only need to notify that import has started in order
  // to close the import dialog.
  context.commit('UPDATE_IMPORT_STATUS', 'start');
  var importCollection = createContentNodeCollection(context.state.itemsToImport);
  return importCollection
<<<<<<< HEAD
  .duplicate(payload.baseViewModel);
}
=======
    .duplicate(payload.baseViewModel)
    .then(function onSuccess(collection) {
      context.commit('UPDATE_IMPORT_STATUS', 'success');
      payload.onConfirmImport(collection);
    })
    .catch(function onFailure(error) {
      // eslint-disable-next-line no-console
      console.error(error);
      context.commit('UPDATE_IMPORT_STATUS', 'failure');
    });
};
>>>>>>> 657f8171

exports.goToPreviousPage = function(context) {
  if (context.getters.currentImportPage === PageTypes.SEARCH_RESULTS) {
    context.commit('UPDATE_PAGE_STATE', { pageType: PageTypes.TREE_VIEW });
  }
  if (context.getters.currentImportPage === PageTypes.IMPORT_PREVIEW) {
    const { previousState } = context.state.pageState.data;
    const payload = {
      pageType: previousState.pageType,
      data: {},
    };
    if (previousState.pageType === PageTypes.SEARCH_RESULTS) {
      payload.data.searchTerm = previousState.searchTerm;
    }
    context.commit('UPDATE_PAGE_STATE', payload);
  }
  context.commit('RESET_IMPORT_STATE');
};

exports.goToSearchResults = function(context, payload) {
  context.commit('RESET_IMPORT_STATE');
  context.commit('UPDATE_PAGE_STATE', {
    pageType: PageTypes.SEARCH_RESULTS,
    data: {
      searchTerm: payload.searchTerm,
    },
  });
};

exports.goToImportPreview = function(context) {
  context.commit('UPDATE_PAGE_STATE', {
    pageType: PageTypes.IMPORT_PREVIEW,
    data: {
      previousState: {
        pageType: context.state.pageState.pageType,
        searchTerm: context.state.pageState.data.searchTerm,
      },
    },
  });
};<|MERGE_RESOLUTION|>--- conflicted
+++ resolved
@@ -48,23 +48,8 @@
   // to close the import dialog.
   context.commit('UPDATE_IMPORT_STATUS', 'start');
   var importCollection = createContentNodeCollection(context.state.itemsToImport);
-  return importCollection
-<<<<<<< HEAD
-  .duplicate(payload.baseViewModel);
-}
-=======
-    .duplicate(payload.baseViewModel)
-    .then(function onSuccess(collection) {
-      context.commit('UPDATE_IMPORT_STATUS', 'success');
-      payload.onConfirmImport(collection);
-    })
-    .catch(function onFailure(error) {
-      // eslint-disable-next-line no-console
-      console.error(error);
-      context.commit('UPDATE_IMPORT_STATUS', 'failure');
-    });
+  return importCollection.duplicate(payload.baseViewModel);
 };
->>>>>>> 657f8171
 
 exports.goToPreviousPage = function(context) {
   if (context.getters.currentImportPage === PageTypes.SEARCH_RESULTS) {
