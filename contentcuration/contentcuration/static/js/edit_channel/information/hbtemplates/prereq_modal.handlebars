<div class="modal fade information_modal" id="prereq_modal"  tabindex="-1">
<div class="input-tab-control tab_item" data-next="#cancel_button"></div>
<div class="modal-dialog">
    <div class="modal-content">
        <div class="modal-header">
<<<<<<< HEAD
            <button type="button" class="close" data-dismiss="modal" aria-label="Close"><span aria-hidden="true">&times;</span></button>
            <h4 class="modal-title">{{formatMessage (intlGet 'messages.prereq')}}</h4>
=======
            <button type="button" class="close tab_item" data-dismiss="modal" aria-label="Close"><span aria-hidden="true">&times;</span></button>
            <h4 class="modal-title">Prerequisites</h4>
>>>>>>> 66a2e017
        </div>
        <div class="modal-body">
        	<div class="modal-body-content">
                <p>{{formatMessage (intlGet 'messages.prereq_description')}}</p>
            </div>
            <div class="modal-body-bottom container-fluid">
<<<<<<< HEAD
    			<a class="action-button pull-right" data-dismiss="modal">
    	            <span>{{formatMessage (intlGet 'messages.close')}}</span>
    	        </a>
=======
    			<button class="action-button pull-right tab_item first_focus_item" id="cancel_button" data-dismiss="modal">CLOSE</button>
>>>>>>> 66a2e017
            </div>
        </div>
    </div>
</div>
<div class="input-tab-control tab_item" data-next=".close"></div>
</div><|MERGE_RESOLUTION|>--- conflicted
+++ resolved
@@ -3,26 +3,15 @@
 <div class="modal-dialog">
     <div class="modal-content">
         <div class="modal-header">
-<<<<<<< HEAD
-            <button type="button" class="close" data-dismiss="modal" aria-label="Close"><span aria-hidden="true">&times;</span></button>
+            <button type="button" class="close tab_item" data-dismiss="modal" aria-label="Close"><span aria-hidden="true">&times;</span></button>
             <h4 class="modal-title">{{formatMessage (intlGet 'messages.prereq')}}</h4>
-=======
-            <button type="button" class="close tab_item" data-dismiss="modal" aria-label="Close"><span aria-hidden="true">&times;</span></button>
-            <h4 class="modal-title">Prerequisites</h4>
->>>>>>> 66a2e017
         </div>
         <div class="modal-body">
         	<div class="modal-body-content">
                 <p>{{formatMessage (intlGet 'messages.prereq_description')}}</p>
             </div>
             <div class="modal-body-bottom container-fluid">
-<<<<<<< HEAD
-    			<a class="action-button pull-right" data-dismiss="modal">
-    	            <span>{{formatMessage (intlGet 'messages.close')}}</span>
-    	        </a>
-=======
-    			<button class="action-button pull-right tab_item first_focus_item" id="cancel_button" data-dismiss="modal">CLOSE</button>
->>>>>>> 66a2e017
+    			<button class="action-button pull-right tab_item first_focus_item" id="cancel_button" data-dismiss="modal">{{formatMessage (intlGet 'messages.close')}}</button>
             </div>
         </div>
     </div>
