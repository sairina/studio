--- conflicted
+++ resolved
@@ -43,29 +43,6 @@
 		tags:[]
     },
 
-<<<<<<< HEAD
-=======
-	getChildCount:function(includeParent, collection){
-		var count = (includeParent) ? 1:0;
-		var children = collection.get_all_fetch(this.get("children"));
-		children.forEach(function(entry){
-			count += entry.getChildCount(true, collection);
-		});
-		return count;
-	},
-	getChildCount:function(includeParent, collection){
-		if(!collection){
-			collection = new ContentNodeCollection();
-		}
-		var count = (includeParent) ? 1:0;
-		var children = collection.get_all_fetch(this.get("children"));
-		children.forEach(function(entry){
-			count += entry.getChildCount(true, collection);
-		});
-		return count;
-	},
-
->>>>>>> 2d8c3fd5
 	/*Used when copying items to clipboard*/
     duplicate: function(target_parent){
     	var start = new Date().getTime();
@@ -87,7 +64,6 @@
     	//var old_parent = new NodeModel({id: this.get("parent")});
     	//old_parent.fetch({async:false});
     	var title = this.get("title");
-<<<<<<< HEAD
 		this.set({parent: target_parent.id,sort_order:sort_order}, {validate:true});
 
 		if(allow_duplicate){
@@ -104,46 +80,9 @@
 
 			var new_children = old_parent.get("children");
 			old_parent.get("children").splice(old_parent.get("children").indexOf(this.id), 1);*/
-=======
-		this.set({parent: parent_id,sort_order:index}, {validate:true});
-
-		while(this.validationError !== null){
-			title = this.generate_title(title);
-			console.log("add_node title is now", title);
-			this.set({
-                title: title,
-				parent: parent_id,
-				sort_order:index
-			}, {validate:true});
-			console.log("add_node validation error!", this.get("title"));
-		}
-		if(old_parent){
-			this.save({title: title, parent: old_parent}, {async:false, validate:false}); //Save any other values
-			var old_parent_node = new ContentNodeModel({id:old_parent});
-			old_parent_node.fetch({async:false});
-			old_parent_node.save({total_file_size: old_parent_node.get_size()});
->>>>>>> 2d8c3fd5
 		}else{
 			return this.validationError;
 		}
-<<<<<<< HEAD
-=======
-
-		this.save({parent: parent_id, sort_order:index}, {async:false, validate:false}); //Save any other values
-		var new_parent = new ContentNodeModel({id:parent_id});
-		new_parent.fetch({async:false});
-		new_parent.save({total_file_size: new_parent.get_size()});
-		console.log("PERFORMANCE models.js: move end (time = " + (new Date().getTime() - start) + ")");
-	},
-	get_size:function(){
-		var collection = new ContentNodeCollection();
-		var size = 0;
-		var children = collection.get_all_fetch(this.get("children"));
-		children.forEach(function(entry){
-			size += entry.get("total_file_size");
-		});
-		return size;
->>>>>>> 2d8c3fd5
 	},
 
 	/* Function in case want to append (Copy #) to end of copied content*/
@@ -167,12 +106,7 @@
 		console.log("PERFORMANCE models.js: starting copy_children...");
 		var start = new Date().getTime();
 		var self = this;
-<<<<<<< HEAD
-		var copied_collection = new NodeCollection();
-=======
-		var parent_id = node.id;
 		var copied_collection = new ContentNodeCollection();
->>>>>>> 2d8c3fd5
 		copied_collection = copied_collection.get_all_fetch(original_collection);
 		copied_collection.forEach(function(entry){
 			entry.duplicate(node);
@@ -184,40 +118,11 @@
 			return "Name is required.";
 
 		if(attrs.parent){
-<<<<<<< HEAD
-			var parent = new NodeModel({'id': attrs.parent});
+			var parent = new ContentNodeModel({'id': attrs.parent});
 			parent.fetch({async:false});
 
 			if(parent.get("ancestors").indexOf(attrs.id) >= 0){
 				return "Cannot place topic under itself."
-=======
-			console.log("Checking if topic is descendant of itself..");
-			var parent = new ContentNodeModel({'id': attrs.parent});
-			parent.fetch({async:false});
-			if(attrs.kind == "topic"){
-				console.log("Checking if topic is descendant of itself..");
-				//Case: is a child of itself
-				if(parent.id == self.id)
-					return "Cannot place topic under itself."
-
-				//Case: is a child of its descendants
-				var temp = new ContentNodeModel({'id': parent.get("parent")});
-				while(temp.get("parent")){
-					temp = new ContentNodeModel({'id': parent.get("parent")});
-					temp.fetch();
-					if(temp.id == self.id)
-						return "Cannot place topic under any of its subtopics."
-				}
-			}
-
-			console.log("Checking if title already exists in topic..");
-			//Case: topic with same name exists in children
-			if(!this.siblings)
-				this.siblings = new ContentNodeCollection();
-			if(!this.parent_children || parent.get("children") != this.parent_children){
-				this.parent_children = parent.get("children");
-				this.siblings = this.siblings.get_all_fetch(this.parent_children);
->>>>>>> 2d8c3fd5
 			}
 
 			/*If want to make items unique under same parent
@@ -263,11 +168,6 @@
 			});
 		}
 	},
-<<<<<<< HEAD
-
-	get_mimetype:function(type){
-		return window.mimetypes.findWhere({machine_name: type});
-=======
 	get_formats:function(){
 		var formats = new FileFormatCollection();
 		formats.fetch({async:false});
@@ -275,7 +175,6 @@
 	},
 	get_fileformat:function(type){
 		return window.fileformats.findWhere({extension: type});
->>>>>>> 2d8c3fd5
 	},
 	get_files: function(){
 		var formats = this.get("formats");
@@ -335,53 +234,6 @@
     	var tree = new TopicTreeModel({id : this.get(tree_name)});
     	tree.fetch({async:false});
     	return tree;
-<<<<<<< HEAD
-=======
-    },
-
-    update_root:function(data){
-    	var channel = this;
-    	["clipboard","deleted","draft"].forEach(function(entry){
-			var node = channel.get_tree(entry.toString()).get_root();
-			node.save(data);
-		});
-    },
-
-    delete_channel:function(){
-    	var channel = this;
-    	["clipboard","deleted","draft"].forEach(function(entry) {
-		  	var tree = channel.get_tree(entry);
-	    	tree.destroy();
-	    	/*TODO: Delete all child nodes*/
-		});
-    	this.destroy();
-    },
-    create_tree:function(tree_name){
-    	console.log("PERFORMANCE models.js: starting create_tree " + tree_name + "...");
-    	var start = new Date().getTime();
-
-    	var root_node = new ContentNodeModel();
-    	var self = this;
-		return root_node.save({title: self.get("name"), description: "Root node for " + tree_name + " tree"}, {
-			async:false,
-			validate: false,
-			success: function(){
-				var tree = new TopicTreeModel();
-				return tree.save({
-                    channel: self.id,
-					root_node: root_node.id,
-					name: self.get("name")
-				}, {
-					async:false,
-					validate:false,
-					success: function(){
-						console.log("PERFORMANCE models.js: create_tree " + tree_name + " end (time = " + ((new Date().getTime() - start)/1000) + "s)");
-						self.save(tree_name , tree.id, {async:false});
-					}
-				});
-			}
-		});
->>>>>>> 2d8c3fd5
     }
 });
 
@@ -422,10 +274,6 @@
 	list_name:"file-list"
 });
 
-<<<<<<< HEAD
-var FormatModel = BaseModel.extend({
-	root_list:"format-list"
-=======
 var FormatPresetModel = BaseModel.extend({
 	root_list:"formatpreset-list",
 	/*HARDCODED FOR NOW, NEED TO ASSIGN FORMATS*/
@@ -434,7 +282,6 @@
 		files.fetch({async:false});
 		return files.where({format: this.id});
 	}
->>>>>>> 2d8c3fd5
 });
 
 var FormatPresetCollection = BaseCollection.extend({
@@ -510,12 +357,7 @@
 	TopicTreeModelCollection: TopicTreeModelCollection,
 	ChannelModel: ChannelModel,
 	ChannelCollection: ChannelCollection,
-<<<<<<< HEAD
-	MimeTypeCollection:MimeTypeCollection,
-	LicenseCollection:LicenseCollection,
-	TagModel: TagModel
-=======
+	TagModel: TagModel,
 	FileFormatCollection:FileFormatCollection,
 	LicenseCollection:LicenseCollection
->>>>>>> 2d8c3fd5
 }