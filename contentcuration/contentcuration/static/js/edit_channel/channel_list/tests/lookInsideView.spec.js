// import { shallowMount } from '@vue/test-utils';
// import LookInsideView from './../views/LookInsideView.vue';
// import { localStore } from './data.js';
import { mockFunctions } from './data.js';

<<<<<<< HEAD
// function makeWrapper() {
//   return shallowMount(LookInsideView, {
//     store: localStore,
//     propsData: {
//       nodeID: 'abc',
//       channel: {},
//     },
//   });
// }

describe('lookInsideView', () => {
  it('should load details when rendered', () => {
=======
function makeWrapper() {
  return shallowMount(LookInsideView, {
    store: localStore,
    propsData: {
      nodeID: 'abc',
      channel: {},
    },
  });
}

describe('lookInsideView', () => {
  it('should load details when rendered', () => {
    makeWrapper();
>>>>>>> 526fa263
    // TODO: Need to mock endpoint to get rid of UnhandledPromiseRejectionWarning
    expect(mockFunctions.loadNodeDetails).toHaveBeenCalled();
  });
});<|MERGE_RESOLUTION|>--- conflicted
+++ resolved
@@ -1,22 +1,8 @@
-// import { shallowMount } from '@vue/test-utils';
-// import LookInsideView from './../views/LookInsideView.vue';
-// import { localStore } from './data.js';
+import { shallowMount } from '@vue/test-utils';
+import LookInsideView from './../views/LookInsideView.vue';
+import { localStore } from './data.js';
 import { mockFunctions } from './data.js';
 
-<<<<<<< HEAD
-// function makeWrapper() {
-//   return shallowMount(LookInsideView, {
-//     store: localStore,
-//     propsData: {
-//       nodeID: 'abc',
-//       channel: {},
-//     },
-//   });
-// }
-
-describe('lookInsideView', () => {
-  it('should load details when rendered', () => {
-=======
 function makeWrapper() {
   return shallowMount(LookInsideView, {
     store: localStore,
@@ -30,7 +16,6 @@
 describe('lookInsideView', () => {
   it('should load details when rendered', () => {
     makeWrapper();
->>>>>>> 526fa263
     // TODO: Need to mock endpoint to get rid of UnhandledPromiseRejectionWarning
     expect(mockFunctions.loadNodeDetails).toHaveBeenCalled();
   });
