<div class="input-tab-control" tabindex="1" data-next="#upload_save_finish_button"></div>
{{#if none_selected}}
	<div id="uploader-default-prompt" class="text-center container-fluid">Please select an item to edit.</div>
{{else}}
	{{#unless node}}
		<h5 id="uploader-count-message">Editing data for {{selected_count}} items.</h5>
		{{#unless isoriginal}}<p class="text-center uploader-copied-warning"><i>Detected item(s) imported from another channel - fields disabled accordingly</i></p>{{/unless}}
	{{/unless}}
	{{#if node}}
<<<<<<< HEAD
		<div class="input-tab-control" tabindex="11" data-next="#input_title"></div>
=======
		<div id="editmetadata_format_section"></div>
		<hr/>
		<br/>
>>>>>>> 2a1755b9
		<h4>Title<label class="required">*<span id="title_error">Title cannot be blank.</span></label></h4>
		<input type="text" id="input_title" class="upload_input input_listener" placeholder="Enter a title" maxlength="200" value="{{node.title}}" required tabindex="2"/>
	{{/if}}
	{{#if is_exercise}}
		<h4>Mastery Criteria <label class="required">*</label></h4>
		<select id="mastery_model_select">
			<option disabled value=0>---</option>
			<option value="num_correct_in_a_row_3" selected>3 in a Row</option>
			<option value="num_correct_in_a_row_5">5 in a Row</option>
			<option value="num_correct_in_a_row_10">10 in a Row</option>
			<option value="do_all">100% Correct</option>
			<option value="m_of_n">M out of N...</option>
		</select>
		<span class="glyphicon glyphicon glyphicon-info-sign" aria-hidden="true" id="mastery_about" ></span>
		<span id="mastery_custom_criterion">
			<input type="number" id="m_value" min="1" max="20" value="{{m_value}}" maxlength="2" size="2"/>
			&nbsp;of&nbsp;
			<input type="number" id="n_value" min="1" max="20" value="{{n_value}}" maxlength="2" size="2"/>
		</span>
		<br/>
		<br/>
	{{/if}}
	{{#if isoriginal}}
		{{#unless node}}<div class="input-tab-control" tabindex="11" data-next="#author_field"></div>{{/unless}}
		<h4>Author</h4>
		<input type="text" id="author_field" class="upload_input input_listener" value="{{author}}" placeholder="Enter author name" tabindex="3"/>
		{{#if is_file}}
		<div class="row">
<<<<<<< HEAD
			<div class="content_nodes_only col-sm-5">
				<h4>License</h4>
				<select id="license_select" tabindex="4">
=======
			<div class="content_nodes_only col-sm-6">
				<h4>License <label class="required">*</label></h4>
				<select id="license_select">
>>>>>>> 2a1755b9
		            <option selected disabled value=0>---</option>
		            {{#each licenses}}
		                <option value={{id}}>{{license_name}}</option>
		            {{/each}}
		        </select>
<<<<<<< HEAD
		        <span class="glyphicon glyphicon glyphicon-info-sign" aria-hidden="true" id="license_about" tabindex="5"></span>
=======
		        <span class="glyphicon glyphicon glyphicon-info-sign" aria-hidden="true" id="license_about" ></span>
		        <textarea id="custom_license_description" class="input_listener" placeholder="Enter license description"></textarea>
>>>>>>> 2a1755b9
			</div>
			<div class="content_nodes_only col-sm-6">
				<h4>Copyright Holder</h4>
<<<<<<< HEAD
				<input type="text" id="input_license_owner" class="license_input input_listener" placeholder="Enter license owner name" maxlength="200"value="{{copyright_owner}}" tabindex="6"/>
=======
				<input type="text" id="input_license_owner" class="license_input input_listener" placeholder="Enter copyright holder name" maxlength="200"value="{{copyright_owner}}"/>
>>>>>>> 2a1755b9
			</div>
		</div>
		{{/if}}
	{{else}}
		{{#unless node}}<div class="input-tab-control" tabindex="11" data-next="#tag_box"></div>{{/unless}}
		{{#if node}}
		<hr/>
		<p class="uploader-copied-warning">Read-Only: Imported from <b>{{node.original_channel.name}}</b></p>
		{{/if}}
		<div class="row">
			<div class="col-xs-3">
				<h4>Author</h4>
				<p class="upload_input">{{author}}</p>
			</div>
			<div class="col-xs-5">
				<h4>License</h4>
				<p class="upload_input">
					<span id="license_select">{{license}}</span>
					<span class="glyphicon glyphicon glyphicon-info-sign" aria-hidden="true" id="license_about" max-length=400></span>
				</p>
				<p id="custom_license_description" class="license_description_text">{{license_description}}</p>
			</div>
			<div class="col-xs-4">
				<h4>Copyright Holder</h4>
				<p class="upload_input">{{copyright_owner}}</p>
			</div>
		</div>
		<hr/>
		<br/>
	{{/if}}

	{{#if node}}
		<h4>Description {{#if node}}<i id="description_counter" class="pull-right">{{word_limit}} characters left</i>{{/if}}</h4>
		<textarea id="input_description" class="upload_input input_listener" placeholder="Enter a description of your content" value='{{node.description}}' tabindex="7">{{node.description}}</textarea>
	{{/if}}
		<div class="ui-widget" id="tag_area_wrapper">
		<h4>Tags (press 'Enter' to add new tag) <span id="tag_error">Invalid characters found.</span></h4>
		<input type="text" id="tag_box" class="tag_input" placeholder="Enter tag" maxlength="30" tabindex="8"/>
		<div class="container-fluid">
			<div class="row" id="tag_area"></div>
		</div>
	</div>
{{/if}}<|MERGE_RESOLUTION|>--- conflicted
+++ resolved
@@ -7,19 +7,16 @@
 		{{#unless isoriginal}}<p class="text-center uploader-copied-warning"><i>Detected item(s) imported from another channel - fields disabled accordingly</i></p>{{/unless}}
 	{{/unless}}
 	{{#if node}}
-<<<<<<< HEAD
-		<div class="input-tab-control" tabindex="11" data-next="#input_title"></div>
-=======
+		<div class="input-tab-control" tabindex="14" data-next="#input_title"></div>
 		<div id="editmetadata_format_section"></div>
 		<hr/>
 		<br/>
->>>>>>> 2a1755b9
 		<h4>Title<label class="required">*<span id="title_error">Title cannot be blank.</span></label></h4>
 		<input type="text" id="input_title" class="upload_input input_listener" placeholder="Enter a title" maxlength="200" value="{{node.title}}" required tabindex="2"/>
 	{{/if}}
 	{{#if is_exercise}}
 		<h4>Mastery Criteria <label class="required">*</label></h4>
-		<select id="mastery_model_select">
+		<select id="mastery_model_select" tabindex="3">
 			<option disabled value=0>---</option>
 			<option value="num_correct_in_a_row_3" selected>3 in a Row</option>
 			<option value="num_correct_in_a_row_5">5 in a Row</option>
@@ -27,11 +24,11 @@
 			<option value="do_all">100% Correct</option>
 			<option value="m_of_n">M out of N...</option>
 		</select>
-		<span class="glyphicon glyphicon glyphicon-info-sign" aria-hidden="true" id="mastery_about" ></span>
+		<span class="glyphicon glyphicon glyphicon-info-sign" aria-hidden="true" id="mastery_about"></span>
 		<span id="mastery_custom_criterion">
-			<input type="number" id="m_value" min="1" max="20" value="{{m_value}}" maxlength="2" size="2"/>
+			<input type="number" id="m_value" min="1" max="20" value="{{m_value}}" maxlength="2" size="2"  tabindex="4"/>
 			&nbsp;of&nbsp;
-			<input type="number" id="n_value" min="1" max="20" value="{{n_value}}" maxlength="2" size="2"/>
+			<input type="number" id="n_value" min="1" max="20" value="{{n_value}}" maxlength="2" size="2"  tabindex="5"/>
 		</span>
 		<br/>
 		<br/>
@@ -39,37 +36,23 @@
 	{{#if isoriginal}}
 		{{#unless node}}<div class="input-tab-control" tabindex="11" data-next="#author_field"></div>{{/unless}}
 		<h4>Author</h4>
-		<input type="text" id="author_field" class="upload_input input_listener" value="{{author}}" placeholder="Enter author name" tabindex="3"/>
+		<input type="text" id="author_field" class="upload_input input_listener" value="{{author}}" placeholder="Enter author name" tabindex="6"/>
 		{{#if is_file}}
 		<div class="row">
-<<<<<<< HEAD
-			<div class="content_nodes_only col-sm-5">
-				<h4>License</h4>
-				<select id="license_select" tabindex="4">
-=======
 			<div class="content_nodes_only col-sm-6">
 				<h4>License <label class="required">*</label></h4>
-				<select id="license_select">
->>>>>>> 2a1755b9
+				<select id="license_select" tabindex="7">
 		            <option selected disabled value=0>---</option>
 		            {{#each licenses}}
 		                <option value={{id}}>{{license_name}}</option>
 		            {{/each}}
 		        </select>
-<<<<<<< HEAD
-		        <span class="glyphicon glyphicon glyphicon-info-sign" aria-hidden="true" id="license_about" tabindex="5"></span>
-=======
-		        <span class="glyphicon glyphicon glyphicon-info-sign" aria-hidden="true" id="license_about" ></span>
-		        <textarea id="custom_license_description" class="input_listener" placeholder="Enter license description"></textarea>
->>>>>>> 2a1755b9
+		        <span class="glyphicon glyphicon glyphicon-info-sign" aria-hidden="true" id="license_about" tabindex="8"></span>
+		        <textarea id="custom_license_description" class="input_listener" placeholder="Enter license description" tabindex="9"></textarea>
 			</div>
 			<div class="content_nodes_only col-sm-6">
 				<h4>Copyright Holder</h4>
-<<<<<<< HEAD
-				<input type="text" id="input_license_owner" class="license_input input_listener" placeholder="Enter license owner name" maxlength="200"value="{{copyright_owner}}" tabindex="6"/>
-=======
-				<input type="text" id="input_license_owner" class="license_input input_listener" placeholder="Enter copyright holder name" maxlength="200"value="{{copyright_owner}}"/>
->>>>>>> 2a1755b9
+				<input type="text" id="input_license_owner" class="license_input input_listener" placeholder="Enter license owner name" maxlength="200"value="{{copyright_owner}}" tabindex="10"/>
 			</div>
 		</div>
 		{{/if}}
@@ -103,11 +86,11 @@
 
 	{{#if node}}
 		<h4>Description {{#if node}}<i id="description_counter" class="pull-right">{{word_limit}} characters left</i>{{/if}}</h4>
-		<textarea id="input_description" class="upload_input input_listener" placeholder="Enter a description of your content" value='{{node.description}}' tabindex="7">{{node.description}}</textarea>
+		<textarea id="input_description" class="upload_input input_listener" placeholder="Enter a description of your content" value='{{node.description}}' tabindex="12">{{node.description}}</textarea>
 	{{/if}}
 		<div class="ui-widget" id="tag_area_wrapper">
 		<h4>Tags (press 'Enter' to add new tag) <span id="tag_error">Invalid characters found.</span></h4>
-		<input type="text" id="tag_box" class="tag_input" placeholder="Enter tag" maxlength="30" tabindex="8"/>
+		<input type="text" id="tag_box" class="tag_input" placeholder="Enter tag" maxlength="30" tabindex="13"/>
 		<div class="container-fluid">
 			<div class="row" id="tag_area"></div>
 		</div>
