var Backbone = require("backbone");
var _ = require("underscore");
require("uploader.less");
var BaseViews = require("edit_channel/views");
var Models = require("edit_channel/models");
var Dropzone = require("dropzone");
require("uploader.less");
require("dropzone/dist/dropzone.css");
var get_cookie = require("utils/get_cookie");
//var ExerciseViews = require("edit_channel/exercise_creation/views");

var AddContentView = BaseViews.BaseListView.extend({
    template: require("./hbtemplates/add_content_dialog.handlebars"),
    header_template: require("./hbtemplates/add_content_header.handlebars"),
    modal_template: require("./hbtemplates/uploader_modal.handlebars"),
    next_header_template: require("./hbtemplates/edit_metadata_header.handlebars"),
    item_view:"uploading_content",
    counter:0,
    initialize: function(options) {
        _.bindAll(this, 'add_topic', 'edit_metadata','add_file','close', 'add_exercise');
        this.collection = options.collection;
        this.main_collection = options.main_collection;
        this.parent_view = options.parent_view;
        this.modal = options.modal;
        this.render();
    },
    render: function() {
        if(this.modal){
            this.$el.html(this.modal_template());
            this.$(".modal-title").prepend(this.header_template({
                title:this.model.get("title"),
                is_root: this.model.get("parent") == null
            }));
            this.$(".modal-body").html(this.template({
                node_list: this.collection.toJSON()
            }));
            this.$el.append(this.el);
            this.$el.find(".modal").modal({show: true, backdrop: 'static', keyboard: false});
            this.$el.find(".modal").on("hide.bs.modal", this.close);
        }else{
            this.$el.html(this.template({
                node_list: this.collection.toJSON()
            }));
            this.$el.prepend(this.header_template({
                title:this.model.get("title"),
                is_root: this.model.get("parent") == null
            }));
        }
        this.load_content();
    },
    events: {
        'click #create_topic':'add_topic',
        'click .edit_metadata' : 'edit_metadata',
        'click #upload_file' : 'add_file',
        'click #create_exercise' : 'add_exercise'
    },

    /*Render any items that have previously been added*/
    load_content:function(){
        var self = this;
        if(this.collection){
            this.collection.forEach(function(entry){
                var node_view = new NodeListItem({
                    containing_list_view: self,
                    el: self.$el.find("#content_item_" + entry.cid),
                    model: entry,
                    root: this.model
                });
                self.views.push(node_view);
            });
        }
    },
    add_topic:function(){
        var topic = new Models.NodeModel({
            "kind":"topic",
            "title": (this.counter > 0)? "Topic " + this.counter : "Topic",
            "parent" : this.model.id,
            "sort_order" : this.main_collection.length + this.collection.length
        });
        this.collection.add(topic);
        this.counter++;
        var item_view = new NodeListItem({
            containing_list_view: this,
            model: topic,
            root: this.model
        });
        $("#upload_content_add_list").append(item_view.el);
        this.views.push(item_view);
    },
    edit_metadata: function(){
        if(this.modal){
            this.$el.find(".modal").modal("hide");
        }else{
            this.close();
        }
        $("#main-content-area").append("<div id='dialog'></div>");
        var metadata_view = new EditMetadataView({
            el : $("#dialog"),
            collection: this.collection,
            parent_view: this.parent_view,
            model: this.model,
            allow_add: true,
            main_collection : this.main_collection,
            modal: true
        });
    },
    add_file:function(){
        var view = new FileUploadView({
            callback: this.upload_file,
            modal: true,
            parent_view: this
        });
    },
    upload_file:function(file_list){
        console.log("uploading files", file_list);
        var self = this.parent_view;

        file_list.forEach(function(entry){
            console.log("this is now", self);
            var type = "";
            var file = entry.data;
            var filename = entry.filename;
            if(file.type.indexOf("image") >=0){
                type = "image";
            }
            else if(file.type.indexOf("application/pdf") >=0){
                type="pdf";
            }
            else if(file.type.indexOf("text") >=0){
                type="text";
            }
            else if(file.type.indexOf("audio") >=0){
                type="audio";
            }
            else if(file.type.indexOf("video") >=0){
                type="video";
            }
            var content_node = new Models.NodeModel({
                "kind":type,
                "title": file.name.split(".")[0],
                "parent" : self.model.id,
                "total_file_size": file.size,
                "created" : file.lastModifiedDate,
                "original_filename" : file.name,
                "sort_order": self.main_collection.length + self.collection.length
            });
            self.collection.add(content_node);
            var item_view = new NodeListItem({
                containing_list_view: self,
                model: content_node
            });
            content_node.attributes.file_data = {data:file, filename:entry.filename};
            $("#upload_content_add_list").append(item_view.el);
            item_view.$el.data("file", entry);
            self.views.push(item_view);
            console.log("CREATED MODEL: ", content_node);
        });
    },
    add_exercise:function(){
        var view = new ExerciseCreateView({
            callback: this.create_exercise,
            modal: true,
            parent_view: this,
            model: this.model
        });
    },
    create_exercise:function(exercise_list){
        console.log("exercises", exercise_list);
    },
    close: function() {
        this.delete_view();
    }
});

var UploadItemView = BaseViews.BaseView.extend({
    template: null,
    modal_template: null,
    file_list : [],
    callback:null,
    close: function() {
        if (this.modal) {
            this.$(".modal").modal('hide');
        }
        this.remove();
    },
    close_file_uploader:function(){
      this.callback(this.file_list);
      this.close();
    }
});


var FileUploadView = UploadItemView.extend({
    template: require("./hbtemplates/file_upload.handlebars"),
    modal_template: require("./hbtemplates/file_upload_modal.handlebars"),
    file_upload_template : require("./hbtemplates/file_upload_item.handlebars"),
    acceptedFiles : "image/*,application/pdf,video/*,text/*,audio/*",

    initialize: function(options) {
        _.bindAll(this, "file_uploaded",  "close_file_uploader", "all_files_uploaded", "file_added", "file_removed");
        this.callback = options.callback;
        this.modal = options.modal;
        this.parent_view = options.parent_view;
        this.render();
    },
    events:{
      "click .submit_uploaded_files" : "close_file_uploader"
    },

    render: function() {
        if (this.modal) {
            this.$el.html(this.modal_template());
            this.$(".modal-body").append(this.template());
            $("body").append(this.el);
            this.$(".modal").modal({show: true});
            this.$(".modal").on("hide.bs.modal", this.close);
        } else {
            this.$el.html(this.template());
        }
        this.file_list = [];

        // TODO parameterize to allow different file uploads depending on initialization.
        this.dropzone = new Dropzone(this.$("#dropzone").get(0), {
            clickable: ["#dropzone", ".fileinput-button"],
            acceptedFiles: this.acceptedFiles,
            url: window.Urls.file_upload(),
            previewTemplate:this.file_upload_template(),
            parallelUploads: 20,
            //autoQueue: false, // Make sure the files aren't queued until manually added
            previewsContainer: "#dropzone", // Define the container to display the previews
            headers: {"X-CSRFToken": get_cookie("csrftoken")},
            addRemoveLinks: true
        });
        this.dropzone.on("success", this.file_uploaded);

        // Only enable the submit upload files button once all files have finished uploading.
        this.dropzone.on("queuecomplete", this.all_files_uploaded);

        // Disable the submit upload files button if a new file is added to the queue.
        this.dropzone.on("addedfile", this.file_added);

        this.dropzone.on("removedfile", this.file_removed);
    },
    file_uploaded: function(file) {
        console.log("FILE FOUND:", file);
        this.file_list.push({
            "data" : file,
            "filename": JSON.parse(file.xhr.response).filename
        });
    },
    disable_submit: function() {
        this.$(".submit_uploaded_files").attr("disabled", "disabled");
    },
    enable_submit: function() {
        this.$(".submit_uploaded_files").removeAttr("disabled");
    },
    all_files_uploaded: function() {
        this.enable_submit();
    },
    file_added: function() {
        this.disable_submit();
    },

    file_removed: function(file) {
        this.file_list.splice(this.file_list.indexOf(file), 1);
        if (this.file_list.length === 0) {
            this.disable_submit();
        }
    }
});

var EditMetadataView = BaseViews.BaseEditorView.extend({
<<<<<<< HEAD
	template : require("./hbtemplates/edit_metadata_dialog.handlebars"),
	modal_template: require("./hbtemplates/uploader_modal.handlebars"),
	header_template: require("./hbtemplates/edit_metadata_header.handlebars"),

	initialize: function(options) {
		console.log("called this");
		_.bindAll(this, 'close_uploader', "save_and_keep_open", 'check_item',
						'add_tag','save_and_finish','add_more','set_edited',
						'render_details', 'render_preview', 'remove_tag');
		this.parent_view = options.parent_view;
		this.collection = (options.collection)? options.collection : new Models.NodeCollection();
		this.allow_add = options.allow_add;
		this.modal = options.modal;
		this.main_collection = options.main_collection;
		this.render();
		this.switchPanel(true);
	},
	render: function() {
		if(this.modal){
			this.$el.html(this.modal_template());
			this.$(".modal-title").prepend(this.header_template());
	        this.$(".modal-body").html(this.template({
				node_list: this.collection.toJSON(),
				multiple_selected: this.collection.length > 1 || this.allow_add,
				allow_add: this.allow_add
			}));
	        $("body").append(this.el);
	        this.$(".modal").modal({show: true, backdrop: 'static', keyboard: false});
        	this.$(".modal").on("hide.bs.modal", this.close_uploader);
		}else{
			this.$el.html(this.template({
				node_list: this.collection.toJSON(),
				multiple_selected: this.collection.length > 1 || this.allow_add,
				allow_add: this.allow_add
			}));
		}
		this.preview_view = new PreviewView({
			modal:false,
			el: $("#metadata_preview"),
			model:this.current_node
		});

		this.gray_out();
		this.load_content();
	},
	events: {
		'click .close_uploader' : 'close_uploader',
		'click #upload_save_button' : 'save_and_keep_open',
		'click #upload_save_finish_button' : 'save_and_finish',
		'click #add_more_button' : 'add_more',
		'click #uploader' : 'finish_editing',
		'click :checkbox' : 'check_item',
		'keypress #tag_box' : 'add_tag',
		'keyup .upload_input' : 'set_edited',
		'click #metadata_details_btn' : 'render_details',
		'click #metadata_preview_btn' : 'render_preview',
		'click .delete_tag':'remove_tag'
	},

	load_content:function(){
		var self = this;
		this.views = [];
		if(this.collection.length <= 1 && !this.allow_add){
			var node_view = new UploadedItem({
				model: this.model,
				el: self.$el.find("#hidden_node"),
				containing_list_view: self
			});
			self.views.push(node_view);
			this.set_current(node_view);
		}else{
			this.collection.forEach(function(entry){
				console.log("view = ", entry);
				var node_view = new UploadedItem({
					model: entry,
					el: self.$el.find("#uploaded_list #item_" + entry.cid),
					containing_list_view: self,
				});
				self.views.push(node_view);
				if(self.collection.length ==1){
					self.set_current(node_view);
				}
			});

		}
	},
	render_details:function(){
		this.switchPanel(true);
	},
	render_preview:function(){
		this.switchPanel(false);
	},

	save_and_keep_open:function(){
		var self = this;
		this.check_and_save_nodes(null);
	},

	check_and_save_nodes: function(callback){
		console.log("UPLOADING PERFORMANCE uploader/views.js: starting check_nodes...");
		var start = new Date().getTime();
		this.$el.find("#validating_text").css("display", "inline");
		this.$el.find(".editmetadata_save").prop("disabled", true);
		this.$el.find(".editmetadata_save").css("pointer", "not-allowed");

		var self = this;
		setTimeout(function() {
           /* TODO :fix to save multiple nodes at a time */
			self.$el.find(".upload_input").removeClass("gray-out");
			self.parent_view.set_editing(false);
			self.errorsFound = false;
			self.$el.find("#description_error").html("");
			self.$el.find("#input_description").removeClass("error_input");

			self.check_nodes();
			self.$el.find(".editmetadata_save").prop("disabled", false);
			self.$el.find("#validating_text").css("display", "none");
			self.$el.find(".editmetadata_save").css("pointer", "cursor");

			if(!self.errorsFound){
				self.$el.css("visibility", "hidden");
				self.display_load("Saving Content...", function(){
					self.save_nodes();
					if(!self.errorsFound){
						$(".uploaded").css("background-color", "white");
						self.$el.find("#title_error").html("");
						self.$el.find("#description_error").html("");
						if(self.multiple_selected){
							self.gray_out();
						}
					}
					if(!self.errorsFound && self.allow_add){
						self.parent_view.add_nodes(self.views, self.main_collection.length, false);
					}
					self.$el.css("visibility", "visible");
					if(callback){
						callback();
					}
				});
			}

        }, 200);
	},
	save_and_finish: function(){
		var self = this;
		this.check_and_save_nodes(function(){
			if(self.modal){
				self.$el.find(".modal").modal("hide");
			}else{
				self.close_uploader();
			}
		});

	},
	add_more:function(event){
		this.save_queued();
		if(this.modal){
			this.$el.find(".modal").modal("hide");
		}else{
	        this.close_uploader();
		}
		$("#main-content-area").append("<div id='dialog'></div>");
		var content_view = new AddContentView({
			collection: this.collection,
			parent_view: this.parent_view,
			el: $("#dialog"),
			model: (this.allow_add)? this.model : null,
			main_collection : this.main_collection,
			modal:true
		});

		this.reset();
		this.undelegateEvents();
		this.unbind();
	},
	set_current_node:function(view){
		/* TODO implement once allow multi file editing
		if(this.current_node){
			this.current_node.set_edited(true);
			to_save.push(this.current_node);
		}*/
		this.$el.find("#title_error").html("");
		this.$el.find(".disable_on_error").css("cursor", "pointer");
		if(!this.current_view && !this.multiple_selected){
			this.set_current(view);
		}else {
			if(!this.multiple_selected){
				/* Previous node passes all tests */
				this.$el.find("#title_error").html("");
				this.$el.find("#description_error").html("");
				this.set_current(view);
			}
		}
	},
	set_current:function(view){
		if(this.collection.length <= 1 && !this.allow_add){
			this.current_node = this.model;
			this.current_view = view;
		}else{
			this.current_node = this.collection.get({cid: view.model.cid});
			if(this.current_view)
				this.current_view.$el.css("background-color", "transparent");
			this.current_view = view;
			this.current_view.$el.css("background-color", "#E6E6E6");
		}
		this.load_preview();
		this.$el.find("#input_title").val(this.current_node.get("title"));
		this.$el.find("#input_description").val(this.current_node.get("description"));
		if(this.current_node.get("original_filename")){
			this.$el.find("#original_filename_area").css("display", "block");
			this.$el.find("#original_filename").html( this.current_node.get("original_filename"));
		}else{
			this.$el.find("#original_filename_area").css("display", "none");
		}
		$("#tag_area").html("");
		console.log("here is ", view.tags);
		this.append_tags(view.tags);
=======
    template : require("./hbtemplates/edit_metadata_dialog.handlebars"),
    modal_template: require("./hbtemplates/uploader_modal.handlebars"),
    header_template: require("./hbtemplates/edit_metadata_header.handlebars"),

    initialize: function(options) {
        console.log("called this");
        _.bindAll(this, 'close_uploader', "save_and_keep_open", 'check_item',
                        'add_tag','save_and_finish','add_more','set_edited',
                        'render_details', 'render_preview', 'remove_tag');
        this.parent_view = options.parent_view;
        this.collection = (options.collection)? options.collection : new Models.NodeCollection();
        this.allow_add = options.allow_add;
        this.modal = options.modal;
        this.main_collection = options.main_collection;
        this.render();
        this.switchPanel(true);
    },
    render: function() {
        if(this.modal){
            this.$el.html(this.modal_template());
            this.$(".modal-title").prepend(this.header_template());
            this.$(".modal-body").html(this.template({
                node_list: this.collection.toJSON(),
                multiple_selected: this.collection.length > 1 || this.allow_add,
                allow_add: this.allow_add
            }));
            $("body").append(this.el);
            this.$(".modal").modal({show: true, backdrop: 'static', keyboard: false});
            this.$(".modal").on("hide.bs.modal", this.close_uploader);
        }else{
            this.$el.html(this.template({
                node_list: this.collection.toJSON(),
                multiple_selected: this.collection.length > 1 || this.allow_add,
                allow_add: this.allow_add
            }));
        }
        this.preview_view = new PreviewView({
            modal:false,
            el: $("#metadata_preview"),
            model:this.current_node
        });

        this.gray_out();
        this.load_content();
    },
    events: {
        'click .close_uploader' : 'close_uploader',
        'click #upload_save_button' : 'save_and_keep_open',
        'click #upload_save_finish_button' : 'save_and_finish',
        'click #add_more_button' : 'add_more',
        'click #uploader' : 'finish_editing',
        'click :checkbox' : 'check_item',
        'keypress #tag_box' : 'add_tag',
        'keyup .upload_input' : 'set_edited',
        'click #metadata_details_btn' : 'render_details',
        'click #metadata_preview_btn' : 'render_preview',
        'click .delete_tag':'remove_tag'
    },

    load_content:function(){
        var self = this;
        this.views = [];
        if(this.collection.length <= 1 && !this.allow_add){
            var node_view = new UploadedItem({
                model: this.model,
                el: self.$el.find("#hidden_node"),
                containing_list_view: self
            });
            self.views.push(node_view);
            this.set_current(node_view);
        }else{
            this.collection.forEach(function(entry){
                var node_view = new UploadedItem({
                    model: entry,
                    el: self.$el.find("#uploaded_list #item_" + entry.cid),
                    containing_list_view: self,
                });
                self.views.push(node_view);
                if(self.collection.length ==1){
                    self.set_current(node_view);
                }
            });

        }
    },
    render_details:function(){
        this.switchPanel(true);
    },
    render_preview:function(){
        this.switchPanel(false);
    },

    save_and_keep_open:function(){
        var self = this;
        this.check_and_save_nodes(null);
    },

    check_and_save_nodes: function(callback){
        console.log("UPLOADING PERFORMANCE uploader/views.js: starting check_nodes...");
        var start = new Date().getTime();
        this.$el.find("#validating_text").css("display", "inline");
        this.$el.find(".editmetadata_save").prop("disabled", true);
        this.$el.find(".editmetadata_save").css("pointer", "not-allowed");

        var self = this;
        setTimeout(function() {
           /* TODO :fix to save multiple nodes at a time */
            self.$el.find(".upload_input").removeClass("gray-out");
            self.parent_view.set_editing(false);
            self.errorsFound = false;
            self.$el.find("#description_error").html("");
            self.$el.find("#input_description").removeClass("error_input");

            self.check_nodes();
            self.$el.find(".editmetadata_save").prop("disabled", false);
            self.$el.find("#validating_text").css("display", "none");
            self.$el.find(".editmetadata_save").css("pointer", "cursor");

            if(!self.errorsFound){
                self.$el.css("visibility", "hidden");
                self.display_load("Saving Content...", function(){
                    self.save_nodes();
                    if(!self.errorsFound){
                        $(".uploaded").css("background-color", "white");
                        self.$el.find("#title_error").html("");
                        self.$el.find("#description_error").html("");
                        if(self.disable){
                            self.gray_out();
                        }
                    }
                    if(!self.errorsFound && self.allow_add){
                        self.parent_view.add_nodes(self.views, self.main_collection.length, false);
                    }
                    self.$el.css("visibility", "visible");
                    if(callback){
                        callback();
                    }
                });
            }

        }, 200);
    },
    save_and_finish: function(){
        var self = this;
        this.check_and_save_nodes(function(){
            if(self.modal){
                self.$el.find(".modal").modal("hide");
            }else{
                self.close_uploader();
            }
        });

    },
    add_more:function(event){
        this.save_queued();
        if(this.modal){
            this.$el.find(".modal").modal("hide");
        }else{
            this.close_uploader();
        }
        $("#main-content-area").append("<div id='dialog'></div>");
        var content_view = new AddContentView({
            collection: this.collection,
            parent_view: this.parent_view,
            el: $("#dialog"),
            model: (this.allow_add)? this.model : null,
            main_collection : this.main_collection,
            modal:true
        });

        this.reset();
        this.undelegateEvents();
        this.unbind();
    },
    set_current_node:function(view){
        /* TODO implement once allow multi file editing
        if(this.current_node){
            this.current_node.set_edited(true);
            to_save.push(this.current_node);
        }*/
        this.$el.find("#title_error").html("");
        this.$el.find(".disable_on_error").css("cursor", "pointer");
        if(!this.current_view && !this.disable){
            this.set_current(view);
        }else {
            if(!this.disable){
                /* Previous node passes all tests */
                this.$el.find("#title_error").html("");
                this.$el.find("#description_error").html("");
                this.set_current(view);
            }
        }
    },
    set_current:function(view){
        if(this.collection.length <= 1 && !this.allow_add){
            this.current_node = this.model;
            this.current_view = view;
        }else{
            this.current_node = this.collection.get({cid: view.model.cid});
            if(this.current_view)
                this.current_view.$el.css("background-color", "transparent");
            this.current_view = view;
            this.current_view.$el.css("background-color", "#E6E6E6");
        }
        this.load_preview();
        this.$el.find("#input_title").val(this.current_node.get("title"));
        this.$el.find("#input_description").val(this.current_node.get("description"));
        if(this.current_node.get("original_filename")){
            this.$el.find("#original_filename_area").css("display", "block");
            this.$el.find("#original_filename").html( this.current_node.get("original_filename"));
        }else{
            this.$el.find("#original_filename_area").css("display", "none");
        }
>>>>>>> fab52fb9

        // Allows us to read either a node with nested metadata from the server, or an instantiated but unsaved node on the client side.
        var file_size = (((this.current_node.get("formats") || [])[0] || {}).format_size) || ((this.current_node.get("file_data") || {}).data || {}).size || "";
        this.$("#display_file_size").text(file_size);
        this.$el.find(".upload_input").removeClass("gray-out");
<<<<<<< HEAD
	},
	check_item: function(){
		this.multiple_selected = this.$el.find("#uploaded_list :checked").length > 1;
		this.parent_view.set_editing(this.multiple_selected);
		this.$el.find("#input_title").val((this.multiple_selected || !this.current_node)? " " : this.current_node.get("title"));
		this.$el.find("#input_description").val((this.multiple_selected || !this.current_node)? " " : this.current_node.get("description"));

		if(this.multiple_selected) {
			this.gray_out();
			$("#tag_area").html("");
			var list = this.$el.find('#uploaded_list input:checked').parent("li");

			var tagList = $(list[0]).data("data").tags;
			var self = this;
			/* Create list of nodes to edit */
			for(var i = 1; i < list.length; i++){
				tagList.filter(function(n) {
					console.log(n, $(list[i]).data("data").tags[i]);
				    return $(list[i]).data("data").tags.indexOf(n) != -1;
				});
			}
			console.log("data", tagList);
			this.append_tags(tagList);
		}
		else {
			this.$el.find(".upload_input").removeClass("gray-out");
			this.set_current_node(this.$el.find("#uploaded_list :checked").parent("li").data("data"));
		}
	},
	gray_out:function(){
		this.$el.find(".disable-on-edit").addClass("gray-out");
		this.$el.find(".upload_input").addClass("gray-out");
		this.$el.find("#input_title").val(" ");
		this.$el.find("#input_description").val(" ");
	},
	add_tag: function(event){
		if((!event.keyCode || event.keyCode ==13) && this.$el.find("#tag_box").val().trim() != ""){
			var tag = {"tag_name" : this.$el.find("#tag_box").val().trim()};
			this.append_tags([tag]);
			this.$el.find("#tag_box").val("");
			if(this.multiple_selected){

			}else{
				this.current_view.add_tag(tag);
			}
		}
	},
	remove_tag:function(event){
		var tagname = {"tag_name" : event.target.parentNode.textContent.trim()};
		console.log("tag is now: ",tagname);
		if(this.multiple_selected){

		}else{
			this.current_view.remove_tag(tagname);
		}
		event.target.parentNode.remove();
	},
	set_edited:function(event){
		this.$el.find(".disable_on_error").prop("disabled", false);
		this.$el.find("#input_title").removeClass("error_input");
		this.$el.find("#title_error").html("");

		this.set_node_edited();
	},
	handle_error:function(view){
		this.$el.find(".disable_on_error").prop("disabled", true);
		this.set_current(view);
		this.$el.find("#input_title").addClass("error_input");
		this.$el.find("#title_error").html(view.model.validationError);
		view.$el.css("background-color", "#F6CECE");
		this.switchPanel(true);
	},
	load_preview:function(){
		this.preview_view.switch_preview(this.current_node);
	},
	switchPanel:function(switch_to_details){
		$((switch_to_details)? "#metadata_details_btn" : "#metadata_preview_btn").addClass("btn-tab-active");
		$((switch_to_details)? "#metadata_preview_btn" : "#metadata_details_btn").removeClass("btn-tab-active");
		$("#metadata_edit_details").css("display", (switch_to_details)? "block" : "none");
		$("#metadata_preview").css("display", (switch_to_details)? "none" : "block");
	},
	append_tags:function(tags){
		var self = this;
		tags.forEach(function(entry){
			console.log("entry is ", entry);
			self.$el.find("#tag_area").append("<div class='col-xs-4 tag'>" + ((entry.attributes)? entry.get("tag_name") : entry.tag_name) + " <span class='glyphicon glyphicon-remove pull-right delete_tag' aria-hidden='true'></span></div>");

		});
	}
=======
    },
    check_item: function(){
        this.disable = this.$el.find("#uploaded_list :checked").length > 1;
        this.parent_view.set_editing(this.disable);
        this.$el.find("#input_title").val((this.disable || !this.current_node)? " " : this.current_node.get("title"));
        this.$el.find("#input_description").val((this.disable || !this.current_node)? " " : this.current_node.get("description"));

        if(this.disable) {
            this.gray_out();
            //TODO: Clear tagging area $("#tag_area").html("");
        }
        else {
            this.$el.find(".upload_input").removeClass("gray-out");
            this.set_current_node(this.$el.find("#uploaded_list :checked").parent("li").data("data"));
        }
    },
    gray_out:function(){
        this.$el.find(".disable-on-edit").addClass("gray-out");
        this.$el.find(".upload_input").addClass("gray-out");
        this.$el.find("#input_title").val(" ");
        this.$el.find("#input_description").val(" ");
    },
    add_tag: function(event){
        if((!event.keyCode || event.keyCode ==13) && this.$el.find("#tag_box").val().trim() != ""){
            /* TODO: FIX THIS LATER TO APPEND TAG VIEWS TO AREA*/
            this.$el.find("#tag_area").append("<div class='col-xs-4 tag'>" + this.$el.find("#tag_box").val().trim() + " <span class='glyphicon glyphicon-remove pull-right delete_tag' aria-hidden='true'></span></div>");
            this.$el.find("#tag_box").val("");
            //tags should be an array of tag names
            tags = [];
            tags[0] = 'hi';
            tags[1] = 'jordan';
            Backbone.ajax({
                dataType: 'text', 
                type: "POST",
                url: "/api/save_tags/",
                data: {tags: tags},
                success: function(m) {
                    console.log(m);
                },
                error: function(e) {
                    console.log("Saving tags failed: ", e);
                }
            });
        }
    },
    remove_tag:function(event){
        event.target.parentNode.remove();
    },
    set_edited:function(event){
        this.$el.find(".disable_on_error").prop("disabled", false);
        this.$el.find("#input_title").removeClass("error_input");
        this.$el.find("#title_error").html("");

        this.set_node_edited();
    },
    handle_error:function(view){
        this.$el.find(".disable_on_error").prop("disabled", true);
        this.set_current(view);
        this.$el.find("#input_title").addClass("error_input");
        this.$el.find("#title_error").html(view.model.validationError);
        view.$el.css("background-color", "#F6CECE");
        this.switchPanel(true);
    },
    load_preview:function(){
        this.preview_view.switch_preview(this.current_node);
    },
    switchPanel:function(switch_to_details){
        $((switch_to_details)? "#metadata_details_btn" : "#metadata_preview_btn").addClass("btn-tab-active");
        $((switch_to_details)? "#metadata_preview_btn" : "#metadata_details_btn").removeClass("btn-tab-active");
        $("#metadata_edit_details").css("display", (switch_to_details)? "block" : "none");
        $("#metadata_preview").css("display", (switch_to_details)? "none" : "block");
    }
>>>>>>> fab52fb9
});

var ContentItem =  BaseViews.BaseListNodeItemView.extend({
    license:function(){
        return window.licenses.get_default().id;
    },
    /* TODO: Implement once other types of content are implemented */
    remove_item: function(){
        this.containing_list_view.collection.remove(this.model);
        this.delete(false);
    },
    submit_item:function(){
        this.containing_list_view.collection.add(this.model);
    },
    delete_item: function(){
        this.delete(true);
    }
});

var NodeListItem = ContentItem.extend({
    template: require("./hbtemplates/content_list_item.handlebars"),
    tagName: "li",
    'id': function() {
        return this.model.cid;
    },
    initialize: function(options) {
        _.bindAll(this, 'submit_topic','remove_topic');
        this.containing_list_view = options.containing_list_view;
        this.file_data = options.file_data;
        this.render();
    },
    render: function() {
        this.$el.html(this.template({
            topic: this.model,
            edit: this.edit,
        }));
        this.$el.find(".topic_textbox").focus();
    },
    events: {
        'keyup .content_name' : 'submit_topic',
        'click .remove_topic' : 'remove_topic'
    },
    remove_topic: function(){
        this.remove_item();
        this.delete_view();
    },
    submit_topic : function(event){
        this.model.set({
            title: this.$el.find("input").val()
        });
        this.submit_item();
        if(!event.keyCode || event.keyCode ==13){
            this.render();
        }
    }
});

var UploadedItem = ContentItem.extend({
<<<<<<< HEAD
	template: require("./hbtemplates/uploaded_list_item.handlebars"),
	initialize: function(options) {
		_.bindAll(this, 'remove_topic','set_current_node','set_checked');
		this.tags = [];
		this.containing_list_view = options.containing_list_view;
		this.edited = false;
		this.checked = false;
		this.file_data = options.file_data;
		this.originalData = {
			"title":this.model.get("title"),
			"description":this.model.get("description")
		};
		this.render();
		console.log("tags : ", this.tags);
	},
	render: function() {
		this.$el.html(this.template({
			topic: this.model,
			id: this.model.cid
		}));
		this.$el.find("input[type=checkbox]").prop("checked", this.checked);
		this.set_edited(this.edited);
		this.$el.data("data", this);
	},
	events: {
		'click .remove_topic' : 'remove_topic',
		'click label' : 'set_current_node',
		'click :checkbox' : 'set_checked'
	},
	remove_topic: function(){
		this.delete_item();
	},
	set_edited:function(edited){
		this.edited = edited;
		if(edited){
			this.set_node();
		}
		$("#item_" + this.model.cid + " .item_name").html(this.model.get("title") + ((edited) ? " <b>*</b>" : ""));
	},

	set_current_node:function(event){
		if(event) event.preventDefault();
		this.containing_list_view.set_current_node(this);
	},

	set_node:function(){
		this.set({
			title: $("#input_title").val().trim(),
			description: $("#input_description").val().trim(),
			license: this.license()
		});
	},
	unset_node:function(){
		this.save(this.originalData, {async:false, validate:false});
	},

	set_checked:function(){
		this.checked = this.$el.find("input[type=checkbox]").prop("checked");
	},
	add_tag:function(tagname){
		this.tags.push(tagname);
		console.log("tags are " , this.tags);
	},
	remove_tag:function(tagname){
		var remove_at = 0;
		for(remove_at; remove_at < this.tags.length; remove_at ++){
			if(this.tags[remove_at].tag_name == tagname.tag_name){
				break;
			}
		}
		console.log("removing", remove_at);
		this.tags.splice(remove_at, 1);
	}
=======
    tags: [],
    template: require("./hbtemplates/uploaded_list_item.handlebars"),
    initialize: function(options) {
        _.bindAll(this, 'remove_topic','set_current_node','set_checked');
        this.containing_list_view = options.containing_list_view;
        this.edited = false;
        this.checked = false;
        this.file_data = options.file_data;
        this.originalData = {
            "title":this.model.get("title"),
            "description":this.model.get("description")
        };
        this.render();
    },
    render: function() {
        this.$el.html(this.template({
            topic: this.model,
            id: this.model.cid
        }));
        this.$el.find("input[type=checkbox]").prop("checked", this.checked);
        this.set_edited(this.edited);
        this.$el.data("data", this);
    },
    events: {
        'click .remove_topic' : 'remove_topic',
        'click label' : 'set_current_node',
        'click :checkbox' : 'set_checked'
    },
    remove_topic: function(){
        this.delete_item();
    },
    set_edited:function(edited){
        this.edited = edited;
        if(edited){
            this.set_node();
        }
        $("#item_" + this.model.cid + " .item_name").html(this.model.get("title") + ((edited) ? " <b>*</b>" : ""));
    },

    set_current_node:function(event){
        if(event) event.preventDefault();
        this.containing_list_view.set_current_node(this);
    },

    set_node:function(){
        this.set({
            title: $("#input_title").val().trim(),
            description: $("#input_description").val().trim(),
            license: this.license()
        });
    },
    unset_node:function(){
        this.save(this.originalData, {async:false, validate:false});
    },

    set_checked:function(){
        this.checked = this.$el.find("input[type=checkbox]").prop("checked");
    }
>>>>>>> fab52fb9
});

var PreviewView = UploadItemView.extend({
    template: require("./hbtemplates/preview_dialog.handlebars"),
    modal_template: require("./hbtemplates/preview_modal.handlebars"),
    initialize: function(options) {
        this.modal = options.modal;
        this.render();
    },
    render: function() {
        if(this.modal){
            this.$el.html(this.modal_template());
            this.$(".modal-body").html(this.template({}));
            this.$el.append(this.el);
            this.$(".modal").modal({show: true});
            this.$el.find(".modal").on("hide.bs.modal", this.close);
        }else{
            this.$el.html(this.template({
                node: this.model
            }));
        }
        this.load_preview();
    },

    load_preview:function(){
        var location = "/media/";
        var extension = "";
        if(this.model){
            // TODO-BLOCKER: this whole if-else needs to be burned to the ground, once we fix the API
            if(this.model.attributes.file_data){
                console.log("PREVIEWING...", this.model);
                location += this.model.attributes.file_data.filename.substring(0,1) + "/";
                location += this.model.attributes.file_data.filename.substring(1,2) + "/";
                location += this.model.attributes.file_data.filename;
                extension = this.model.attributes.file_data.filename.split(".")[1];
            }else{
                var previewed_file = this.model.get_files().models[0];
                console.log("GOT FILE:", previewed_file);
                if(previewed_file){
                    extension = previewed_file.get("extension").replace(".", "");
                    location += previewed_file.get("content_copy").split("/").slice(-3).join("/");
                }
            }
            var preview_template;
            switch (this.model.get("kind")){
                case "image":
                    preview_template = require("./hbtemplates/preview_templates/image.handlebars");
                    break;
                case "pdf":
                case "text":
                    preview_template = require("./hbtemplates/preview_templates/pdf.handlebars");
                    break;
                case "audio":
                    preview_template = require("./hbtemplates/preview_templates/audio.handlebars");
                    break;
                case "video":
                    preview_template = require("./hbtemplates/preview_templates/video.handlebars");
                    break;
                default:
                    preview_template = require("./hbtemplates/preview_templates/default.handlebars");
            }

            var options = {
                source: location,
                extension:extension,
                title: this.model.get("title")
            };
            this.$el.find("#preview_window").html(preview_template(options));
        }

    },

    switch_preview:function(model){
        this.model = model;
        this.load_preview();
    }
});


module.exports = {
    AddContentView: AddContentView,
    EditMetadataView:EditMetadataView,
    FileUploadView:FileUploadView,
    PreviewView:PreviewView
}<|MERGE_RESOLUTION|>--- conflicted
+++ resolved
@@ -270,7 +270,6 @@
 });
 
 var EditMetadataView = BaseViews.BaseEditorView.extend({
-<<<<<<< HEAD
 	template : require("./hbtemplates/edit_metadata_dialog.handlebars"),
 	modal_template: require("./hbtemplates/uploader_modal.handlebars"),
 	header_template: require("./hbtemplates/edit_metadata_header.handlebars"),
@@ -313,7 +312,9 @@
 			model:this.current_node
 		});
 
-		this.gray_out();
+		this.gray_out(true);
+		this.$el.find(".tag_input").addClass("gray-out");
+		this.$el.find(".tag_input").prop("disabled", true);
 		this.load_content();
 	},
 	events: {
@@ -379,7 +380,7 @@
 		var self = this;
 		setTimeout(function() {
            /* TODO :fix to save multiple nodes at a time */
-			self.$el.find(".upload_input").removeClass("gray-out");
+			self.gray_out(false);
 			self.parent_view.set_editing(false);
 			self.errorsFound = false;
 			self.$el.find("#description_error").html("");
@@ -399,7 +400,7 @@
 						self.$el.find("#title_error").html("");
 						self.$el.find("#description_error").html("");
 						if(self.multiple_selected){
-							self.gray_out();
+							self.gray_out(true);
 						}
 					}
 					if(!self.errorsFound && self.allow_add){
@@ -488,227 +489,11 @@
 		$("#tag_area").html("");
 		console.log("here is ", view.tags);
 		this.append_tags(view.tags);
-=======
-    template : require("./hbtemplates/edit_metadata_dialog.handlebars"),
-    modal_template: require("./hbtemplates/uploader_modal.handlebars"),
-    header_template: require("./hbtemplates/edit_metadata_header.handlebars"),
-
-    initialize: function(options) {
-        console.log("called this");
-        _.bindAll(this, 'close_uploader', "save_and_keep_open", 'check_item',
-                        'add_tag','save_and_finish','add_more','set_edited',
-                        'render_details', 'render_preview', 'remove_tag');
-        this.parent_view = options.parent_view;
-        this.collection = (options.collection)? options.collection : new Models.NodeCollection();
-        this.allow_add = options.allow_add;
-        this.modal = options.modal;
-        this.main_collection = options.main_collection;
-        this.render();
-        this.switchPanel(true);
-    },
-    render: function() {
-        if(this.modal){
-            this.$el.html(this.modal_template());
-            this.$(".modal-title").prepend(this.header_template());
-            this.$(".modal-body").html(this.template({
-                node_list: this.collection.toJSON(),
-                multiple_selected: this.collection.length > 1 || this.allow_add,
-                allow_add: this.allow_add
-            }));
-            $("body").append(this.el);
-            this.$(".modal").modal({show: true, backdrop: 'static', keyboard: false});
-            this.$(".modal").on("hide.bs.modal", this.close_uploader);
-        }else{
-            this.$el.html(this.template({
-                node_list: this.collection.toJSON(),
-                multiple_selected: this.collection.length > 1 || this.allow_add,
-                allow_add: this.allow_add
-            }));
-        }
-        this.preview_view = new PreviewView({
-            modal:false,
-            el: $("#metadata_preview"),
-            model:this.current_node
-        });
-
-        this.gray_out();
-        this.load_content();
-    },
-    events: {
-        'click .close_uploader' : 'close_uploader',
-        'click #upload_save_button' : 'save_and_keep_open',
-        'click #upload_save_finish_button' : 'save_and_finish',
-        'click #add_more_button' : 'add_more',
-        'click #uploader' : 'finish_editing',
-        'click :checkbox' : 'check_item',
-        'keypress #tag_box' : 'add_tag',
-        'keyup .upload_input' : 'set_edited',
-        'click #metadata_details_btn' : 'render_details',
-        'click #metadata_preview_btn' : 'render_preview',
-        'click .delete_tag':'remove_tag'
-    },
-
-    load_content:function(){
-        var self = this;
-        this.views = [];
-        if(this.collection.length <= 1 && !this.allow_add){
-            var node_view = new UploadedItem({
-                model: this.model,
-                el: self.$el.find("#hidden_node"),
-                containing_list_view: self
-            });
-            self.views.push(node_view);
-            this.set_current(node_view);
-        }else{
-            this.collection.forEach(function(entry){
-                var node_view = new UploadedItem({
-                    model: entry,
-                    el: self.$el.find("#uploaded_list #item_" + entry.cid),
-                    containing_list_view: self,
-                });
-                self.views.push(node_view);
-                if(self.collection.length ==1){
-                    self.set_current(node_view);
-                }
-            });
-
-        }
-    },
-    render_details:function(){
-        this.switchPanel(true);
-    },
-    render_preview:function(){
-        this.switchPanel(false);
-    },
-
-    save_and_keep_open:function(){
-        var self = this;
-        this.check_and_save_nodes(null);
-    },
-
-    check_and_save_nodes: function(callback){
-        console.log("UPLOADING PERFORMANCE uploader/views.js: starting check_nodes...");
-        var start = new Date().getTime();
-        this.$el.find("#validating_text").css("display", "inline");
-        this.$el.find(".editmetadata_save").prop("disabled", true);
-        this.$el.find(".editmetadata_save").css("pointer", "not-allowed");
-
-        var self = this;
-        setTimeout(function() {
-           /* TODO :fix to save multiple nodes at a time */
-            self.$el.find(".upload_input").removeClass("gray-out");
-            self.parent_view.set_editing(false);
-            self.errorsFound = false;
-            self.$el.find("#description_error").html("");
-            self.$el.find("#input_description").removeClass("error_input");
-
-            self.check_nodes();
-            self.$el.find(".editmetadata_save").prop("disabled", false);
-            self.$el.find("#validating_text").css("display", "none");
-            self.$el.find(".editmetadata_save").css("pointer", "cursor");
-
-            if(!self.errorsFound){
-                self.$el.css("visibility", "hidden");
-                self.display_load("Saving Content...", function(){
-                    self.save_nodes();
-                    if(!self.errorsFound){
-                        $(".uploaded").css("background-color", "white");
-                        self.$el.find("#title_error").html("");
-                        self.$el.find("#description_error").html("");
-                        if(self.disable){
-                            self.gray_out();
-                        }
-                    }
-                    if(!self.errorsFound && self.allow_add){
-                        self.parent_view.add_nodes(self.views, self.main_collection.length, false);
-                    }
-                    self.$el.css("visibility", "visible");
-                    if(callback){
-                        callback();
-                    }
-                });
-            }
-
-        }, 200);
-    },
-    save_and_finish: function(){
-        var self = this;
-        this.check_and_save_nodes(function(){
-            if(self.modal){
-                self.$el.find(".modal").modal("hide");
-            }else{
-                self.close_uploader();
-            }
-        });
-
-    },
-    add_more:function(event){
-        this.save_queued();
-        if(this.modal){
-            this.$el.find(".modal").modal("hide");
-        }else{
-            this.close_uploader();
-        }
-        $("#main-content-area").append("<div id='dialog'></div>");
-        var content_view = new AddContentView({
-            collection: this.collection,
-            parent_view: this.parent_view,
-            el: $("#dialog"),
-            model: (this.allow_add)? this.model : null,
-            main_collection : this.main_collection,
-            modal:true
-        });
-
-        this.reset();
-        this.undelegateEvents();
-        this.unbind();
-    },
-    set_current_node:function(view){
-        /* TODO implement once allow multi file editing
-        if(this.current_node){
-            this.current_node.set_edited(true);
-            to_save.push(this.current_node);
-        }*/
-        this.$el.find("#title_error").html("");
-        this.$el.find(".disable_on_error").css("cursor", "pointer");
-        if(!this.current_view && !this.disable){
-            this.set_current(view);
-        }else {
-            if(!this.disable){
-                /* Previous node passes all tests */
-                this.$el.find("#title_error").html("");
-                this.$el.find("#description_error").html("");
-                this.set_current(view);
-            }
-        }
-    },
-    set_current:function(view){
-        if(this.collection.length <= 1 && !this.allow_add){
-            this.current_node = this.model;
-            this.current_view = view;
-        }else{
-            this.current_node = this.collection.get({cid: view.model.cid});
-            if(this.current_view)
-                this.current_view.$el.css("background-color", "transparent");
-            this.current_view = view;
-            this.current_view.$el.css("background-color", "#E6E6E6");
-        }
-        this.load_preview();
-        this.$el.find("#input_title").val(this.current_node.get("title"));
-        this.$el.find("#input_description").val(this.current_node.get("description"));
-        if(this.current_node.get("original_filename")){
-            this.$el.find("#original_filename_area").css("display", "block");
-            this.$el.find("#original_filename").html( this.current_node.get("original_filename"));
-        }else{
-            this.$el.find("#original_filename_area").css("display", "none");
-        }
->>>>>>> fab52fb9
 
         // Allows us to read either a node with nested metadata from the server, or an instantiated but unsaved node on the client side.
         var file_size = (((this.current_node.get("formats") || [])[0] || {}).format_size) || ((this.current_node.get("file_data") || {}).data || {}).size || "";
         this.$("#display_file_size").text(file_size);
-        this.$el.find(".upload_input").removeClass("gray-out");
-<<<<<<< HEAD
+        this.gray_out(false);
 	},
 	check_item: function(){
 		this.multiple_selected = this.$el.find("#uploaded_list :checked").length > 1;
@@ -717,7 +502,7 @@
 		this.$el.find("#input_description").val((this.multiple_selected || !this.current_node)? " " : this.current_node.get("description"));
 
 		if(this.multiple_selected) {
-			this.gray_out();
+			this.gray_out(true);
 			$("#tag_area").html("");
 			var list = this.$el.find('#uploaded_list input:checked').parent("li");
 
@@ -734,19 +519,28 @@
 			this.append_tags(tagList);
 		}
 		else {
+			this.gray_out(false);
+			this.set_current_node(this.$el.find("#uploaded_list :checked").parent("li").data("data"));
+		}
+	},
+	gray_out:function(grayout){
+		if(grayout){
+			this.$el.find(".disable-on-edit").addClass("gray-out");
+			this.$el.find(".upload_input").addClass("gray-out");
+			this.$el.find("#input_title").val(" ");
+			this.$el.find("#input_description").val(" ");
+			this.$el.find(".gray-out").prop("disabled", true);
+		}else{
+			this.$el.find(".tag_input").removeClass("gray-out");
 			this.$el.find(".upload_input").removeClass("gray-out");
-			this.set_current_node(this.$el.find("#uploaded_list :checked").parent("li").data("data"));
-		}
-	},
-	gray_out:function(){
-		this.$el.find(".disable-on-edit").addClass("gray-out");
-		this.$el.find(".upload_input").addClass("gray-out");
-		this.$el.find("#input_title").val(" ");
-		this.$el.find("#input_description").val(" ");
+			this.$el.find(".upload_input").prop("disabled", false);
+			this.$el.find(".tag_input").prop("disabled", false);
+		}
+
 	},
 	add_tag: function(event){
 		if((!event.keyCode || event.keyCode ==13) && this.$el.find("#tag_box").val().trim() != ""){
-			var tag = {"tag_name" : this.$el.find("#tag_box").val().trim()};
+			var tag = this.$el.find("#tag_box").val().trim();
 			this.append_tags([tag]);
 			this.$el.find("#tag_box").val("");
 			if(this.multiple_selected){
@@ -757,7 +551,7 @@
 		}
 	},
 	remove_tag:function(event){
-		var tagname = {"tag_name" : event.target.parentNode.textContent.trim()};
+		var tagname = event.target.parentNode.textContent.trim();
 		console.log("tag is now: ",tagname);
 		if(this.multiple_selected){
 
@@ -794,84 +588,10 @@
 		var self = this;
 		tags.forEach(function(entry){
 			console.log("entry is ", entry);
-			self.$el.find("#tag_area").append("<div class='col-xs-4 tag'>" + ((entry.attributes)? entry.get("tag_name") : entry.tag_name) + " <span class='glyphicon glyphicon-remove pull-right delete_tag' aria-hidden='true'></span></div>");
+			self.$el.find("#tag_area").append("<div class='col-xs-4 tag'>" + entry + " <span class='glyphicon glyphicon-remove pull-right delete_tag' aria-hidden='true'></span></div>");
 
 		});
 	}
-=======
-    },
-    check_item: function(){
-        this.disable = this.$el.find("#uploaded_list :checked").length > 1;
-        this.parent_view.set_editing(this.disable);
-        this.$el.find("#input_title").val((this.disable || !this.current_node)? " " : this.current_node.get("title"));
-        this.$el.find("#input_description").val((this.disable || !this.current_node)? " " : this.current_node.get("description"));
-
-        if(this.disable) {
-            this.gray_out();
-            //TODO: Clear tagging area $("#tag_area").html("");
-        }
-        else {
-            this.$el.find(".upload_input").removeClass("gray-out");
-            this.set_current_node(this.$el.find("#uploaded_list :checked").parent("li").data("data"));
-        }
-    },
-    gray_out:function(){
-        this.$el.find(".disable-on-edit").addClass("gray-out");
-        this.$el.find(".upload_input").addClass("gray-out");
-        this.$el.find("#input_title").val(" ");
-        this.$el.find("#input_description").val(" ");
-    },
-    add_tag: function(event){
-        if((!event.keyCode || event.keyCode ==13) && this.$el.find("#tag_box").val().trim() != ""){
-            /* TODO: FIX THIS LATER TO APPEND TAG VIEWS TO AREA*/
-            this.$el.find("#tag_area").append("<div class='col-xs-4 tag'>" + this.$el.find("#tag_box").val().trim() + " <span class='glyphicon glyphicon-remove pull-right delete_tag' aria-hidden='true'></span></div>");
-            this.$el.find("#tag_box").val("");
-            //tags should be an array of tag names
-            tags = [];
-            tags[0] = 'hi';
-            tags[1] = 'jordan';
-            Backbone.ajax({
-                dataType: 'text', 
-                type: "POST",
-                url: "/api/save_tags/",
-                data: {tags: tags},
-                success: function(m) {
-                    console.log(m);
-                },
-                error: function(e) {
-                    console.log("Saving tags failed: ", e);
-                }
-            });
-        }
-    },
-    remove_tag:function(event){
-        event.target.parentNode.remove();
-    },
-    set_edited:function(event){
-        this.$el.find(".disable_on_error").prop("disabled", false);
-        this.$el.find("#input_title").removeClass("error_input");
-        this.$el.find("#title_error").html("");
-
-        this.set_node_edited();
-    },
-    handle_error:function(view){
-        this.$el.find(".disable_on_error").prop("disabled", true);
-        this.set_current(view);
-        this.$el.find("#input_title").addClass("error_input");
-        this.$el.find("#title_error").html(view.model.validationError);
-        view.$el.css("background-color", "#F6CECE");
-        this.switchPanel(true);
-    },
-    load_preview:function(){
-        this.preview_view.switch_preview(this.current_node);
-    },
-    switchPanel:function(switch_to_details){
-        $((switch_to_details)? "#metadata_details_btn" : "#metadata_preview_btn").addClass("btn-tab-active");
-        $((switch_to_details)? "#metadata_preview_btn" : "#metadata_details_btn").removeClass("btn-tab-active");
-        $("#metadata_edit_details").css("display", (switch_to_details)? "block" : "none");
-        $("#metadata_preview").css("display", (switch_to_details)? "none" : "block");
-    }
->>>>>>> fab52fb9
 });
 
 var ContentItem =  BaseViews.BaseListNodeItemView.extend({
@@ -930,11 +650,9 @@
 });
 
 var UploadedItem = ContentItem.extend({
-<<<<<<< HEAD
 	template: require("./hbtemplates/uploaded_list_item.handlebars"),
 	initialize: function(options) {
 		_.bindAll(this, 'remove_topic','set_current_node','set_checked');
-		this.tags = [];
 		this.containing_list_view = options.containing_list_view;
 		this.edited = false;
 		this.checked = false;
@@ -944,7 +662,8 @@
 			"description":this.model.get("description")
 		};
 		this.render();
-		console.log("tags : ", this.tags);
+		this.load_tags();
+
 	},
 	render: function() {
 		this.$el.html(this.template({
@@ -960,6 +679,13 @@
 		'click label' : 'set_current_node',
 		'click :checkbox' : 'set_checked'
 	},
+	load_tags:function(){
+		this.tags = [];
+		this.model.get("tags").forEach(function(entry){
+			this.tags.push(entry.get("tag_name"));
+		});
+		console.log("tags : ", this.tags);
+	},
 	remove_topic: function(){
 		this.delete_item();
 	},
@@ -992,7 +718,6 @@
 	},
 	add_tag:function(tagname){
 		this.tags.push(tagname);
-		console.log("tags are " , this.tags);
 	},
 	remove_tag:function(tagname){
 		var remove_at = 0;
@@ -1001,69 +726,8 @@
 				break;
 			}
 		}
-		console.log("removing", remove_at);
 		this.tags.splice(remove_at, 1);
 	}
-=======
-    tags: [],
-    template: require("./hbtemplates/uploaded_list_item.handlebars"),
-    initialize: function(options) {
-        _.bindAll(this, 'remove_topic','set_current_node','set_checked');
-        this.containing_list_view = options.containing_list_view;
-        this.edited = false;
-        this.checked = false;
-        this.file_data = options.file_data;
-        this.originalData = {
-            "title":this.model.get("title"),
-            "description":this.model.get("description")
-        };
-        this.render();
-    },
-    render: function() {
-        this.$el.html(this.template({
-            topic: this.model,
-            id: this.model.cid
-        }));
-        this.$el.find("input[type=checkbox]").prop("checked", this.checked);
-        this.set_edited(this.edited);
-        this.$el.data("data", this);
-    },
-    events: {
-        'click .remove_topic' : 'remove_topic',
-        'click label' : 'set_current_node',
-        'click :checkbox' : 'set_checked'
-    },
-    remove_topic: function(){
-        this.delete_item();
-    },
-    set_edited:function(edited){
-        this.edited = edited;
-        if(edited){
-            this.set_node();
-        }
-        $("#item_" + this.model.cid + " .item_name").html(this.model.get("title") + ((edited) ? " <b>*</b>" : ""));
-    },
-
-    set_current_node:function(event){
-        if(event) event.preventDefault();
-        this.containing_list_view.set_current_node(this);
-    },
-
-    set_node:function(){
-        this.set({
-            title: $("#input_title").val().trim(),
-            description: $("#input_description").val().trim(),
-            license: this.license()
-        });
-    },
-    unset_node:function(){
-        this.save(this.originalData, {async:false, validate:false});
-    },
-
-    set_checked:function(){
-        this.checked = this.$el.find("input[type=checkbox]").prop("checked");
-    }
->>>>>>> fab52fb9
 });
 
 var PreviewView = UploadItemView.extend({
