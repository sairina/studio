var Backbone = require("backbone");
var _ = require("underscore");
var BaseViews = require("edit_channel/views");
var Models = require("edit_channel/models");
var Related = require("edit_channel/related/views");
var Previewer = require("edit_channel/preview/views");
var FileUploader = require("edit_channel/file_upload/views");
var Exercise = require("edit_channel/exercise_creation/views");
var Info = require("edit_channel/information/views");
var stringHelper = require("edit_channel/utils/string_helper");
var autoCompleteHelper = require("edit_channel/utils/autocomplete");
var dialog = require("edit_channel/utils/dialog");
const State = require("edit_channel/state");
const WorkspaceManager = require("../utils/workspace_manager");
const Router = require("../router");
const Constants = require("../constants/index");
require("uploader.less");

var NAMESPACE = "uploader";
var MESSAGES = {
    "of": "of",
    "author": "Author",
    "aggregator": "Aggregator",
    "provider": "Provider",
    "details": "Details",
    "license": "License",
    "questions": "Questions",
    "tags": "Tags",
    "copyright_holder": "Copyright Holder",
    "prereqs": "Prerequisites",
    "dont_save": "Discard Changes",
    "keep_open": "Keep Editing",
    "mastery_criteria": "Mastery Criteria",
    "editing_header": "Editing Content Details",
    "remove_tag": "Remove Tag",
    "add_topics": "Add Topics",
    "add_exercise": "Add Exercise",
    "editing_kind": "Editing {kind}",
    "viewing_kind": "Viewing {kind}",
    "editing_content": "Editing Content",
    "viewing_content": "Viewing Content",
    "save": "SAVE",
    "save_and_close": "SAVE & CLOSE",
    "select_prompt": "Please select an item to view.",
    "select_to_edit": "Please select an item to edit.",
    "selected_count": "Viewing data for {count, plural,\n =1 {# item}\n other {# items}}",
    "editing_count": "Editing data for {count, plural,\n =1 {# item}\n other {# items}}",
    "detected_import": "Detected items imported from another channel",
    "detected_import_disabled": "Detected items imported from another channel - fields disabled accordingly",
    "title": "Title",
    "title_error": "Title cannot be blank",
    "title_placeholder": "Enter a title...",
    "source": "Source:",
    "readonly": "READ-ONLY Source:",
    "readonly_text": "READ-ONLY: content has been imported with view-only permission",
    "permissions_vary": "Permissions Vary",
    "description": "Description",
    "chars_left": "{data, plural,\n =1 {# character}\n other {# characters}} left",
    "too_long": "Too long - recommend removing {data, plural,\n =1 {# character}\n other {# characters}}",
    "description_placeholder": "Enter a description of your content...",
    "tags_text": "(press 'Enter' to add new tag)",
    "tags_error": "Invalid characters found.",
    "tags_placeholder": "Enter tag...",
    "related_content_warning": "Related content will not be included in the copy of this content.",
    "author_placeholder": "Enter author...",
    "author_description": "Person or organization who created this content",
    "aggregator_placeholder": "Enter aggregator...",
    "aggregator_description": "Website or org hosting the content collection but not necessarily the creator or copyright holder",
    "provider_placeholder": "Enter provider...",
    "provider_description": "Organization that commissioned or is distributing the content",
    "license_description_placeholder": "Enter license description...",
    "copyright_holder_placeholder": "Enter copyright holder name...",
    "same_as_channel": "Same as Channel",
    "same_as_topic": "Same as Topic",
    "invalid_items": "One or more of the selected items is invalid",
    "license_error": "License is required",
    "special_permission_error": "Special permissions license must have a description",
    "copyright_holder_error": "Copyright holder is required",
    "no_title": "No Title",
    "fix_errors_prompt": "Saving disabled (invalid content detected)",
    "error_saving": "Save Failed",
    "save_failed": "There was a problem saving your content.",
    "out_of_space": "Out of Disk Space",
    "out_of_space_text": "You don't have enough space to save these files. Request more space under the Settings > Account page.",
    "open_settings": "Open Settings",
    "ok": "OK",
    "role_visibility": "Visible to",
    "imported_from_channel": "Imported from {channel}"
}

var MetadataModalView = BaseViews.BaseModalView.extend({
  template: require("./hbtemplates/uploader_modal.handlebars"),
  name: NAMESPACE,
  $trs: MESSAGES,
  initialize: function(options) {
    _.bindAll(this, "close_uploader");
    this.allow_edit = options.allow_edit;
    this.isclipboard = options.isclipboard;
    this.render(this.close_uploader, {
      new_content: options.new_content,
      new_topic: options.new_topic,
      title: (this.model)? ((this.model.get("parent"))? this.model.get("title") : State.current_channel.get("name")) : null,
      allow_edit: this.allow_edit,
      node: (options.collection.length === 1)? options.collection.at(0).toJSON() : null,
    });
    this.metadata_view = new EditMetadataView({
      el: this.$(".modal-body"),
      collection : options.collection,
      onsave: options.onsave,
      onnew: options.onnew,
      onclose: this.close_uploader,
      new_exercise: options.new_exercise,
      new_content: options.new_content,
      new_topic: options.new_topic,
      container:this,
      model:this.model,
      allow_edit: this.allow_edit,
      isclipboard: this.isclipboard
    });
    this.$(".modal").on('shown.bs.modal', this.metadata_view.init_editor);
  },
  events: {
    'keydown #uploaderModal': 'handle_escape',
  },
  handle_escape: function(event){
    if(event && (event.keyCode || event.which) === 27){
      this.close_uploader();
    }
  },
  close_uploader:function(event){
    if(!this.allow_edit || (this.metadata_view && !this.metadata_view.check_for_changes()) || !event){
      this.close();
      $(".modal-backdrop").remove();
      Router.update_url(null, null, window.title);
    }else{
      var t = event.target;
      var self = this;
      dialog.dialog(this.get_translation("unsaved_changes"), this.get_translation("unsaved_changes_text"), {
          [self.get_translation("dont_save")]: function(){
              self.metadata_view.undo_changes();
              self.close();
              $(".modal-backdrop").remove();
              Router.update_url(null, null, window.title);
          },
          [self.get_translation("keep_open")]:function(){},
          [self.get_translation("save")]:function(){
            self.metadata_view.save_and_finish();
            Router.update_url(null, null, window.title);
          },
      }, null);
      self.cancel_actions(event);
    }
  }
});

var EditMetadataView = BaseViews.BaseEditableListView.extend({
  template : require("./hbtemplates/edit_metadata_dialog.handlebars"),
  name: NAMESPACE,
  $trs: MESSAGES,

  initialize: function(options) {
    _.bindAll(this, 'enable_submit', 'disable_submit', 'save_and_keep_open', 'save_nodes', 'save_and_finish',
      'process_updated_collection', 'close_upload', 'copy_items', 'save_error', 'set_prerequisites', 'call_duplicate',
      'loop_focus', 'set_indices', 'set_editor_focus', 'validate', 'init_editor');
    this.bind_edit_functions();
    this.new_content = options.new_content;
    this.new_exercise = options.new_exercise;
    this.onsave = options.onsave;
    this.onnew = options.onnew;
    this.new_topic = options.new_topic;
    this.onclose = options.onclose;
    this.allow_edit = options.allow_edit;
    this.isclipboard = options.isclipboard;
    this.show_errors = !this.new_content;
    this.render();
    this.adjust_list_height();
  },
  events: {
    'click #upload_save_button' : 'save_and_keep_open',
    'click #upload_save_finish_button' : 'save_and_finish',
    'keypress #upload_save_finish_button': 'handle_save_and_finish_key',
    'click #copy_button': 'copy_items',
    'click #close_uploader_button': 'close_upload',
    'focus .input-tab-control': 'loop_focus',
  },
  render: function() {
    this.$el.html(this.template({
      allow_edit: this.allow_edit,
      staging: State.staging,
      isclipboard: this.isclipboard
    }, {
      data: this.get_intl_data()
    }));

    var self = this;
    this.collection.fetch_nodes_by_ids_complete(this.collection.pluck('id'), !this.collection.has_all_data()).then(function(fetched){
      self.collection.reset(fetched.toJSON());
      self.load_list();
      if(self.collection.length > 1){
        self.load_editor(self.edit_list.selected_items);
      }
      self.$('a[data-toggle="tab"]').on('shown.bs.tab', function (e) {
        if(self.edit_list.selected_items.length === 1) {
          var preview_view = self.edit_list.selected_items[0].preview_view;
          if(e.target.id === "metadata_preview_btn" && preview_view) {
            // Load previews
            preview_view.play();
          } else if(preview_view) {
            // Close previewer
            preview_view.pause();
          }
        }

      });
    });
  },
  load_list:function(){
    this.edit_list = new EditMetadataList({
      collection:this.collection,
      new_content : this.new_content,
      new_exercise : this.new_exercise,
      new_topic: this.new_topic,
      el: this.$("#topic_tree_selector"),
      model: this.model,
      container: this,
      allow_edit: this.allow_edit
    });
    this.edit_list.handle_if_individual();
  },
  load_preview:function(view){
     view.load_preview_display(this.$("#metadata_preview"));
  },
  load_questions:function(view){
    view.load_question_display(this.$("#metadata_questions"));
  },
  update_question_count: function(count){
    this.$(".question_badge").text(count)
  },
  load_prerequisites:function(selected_items){
    if(selected_items.length){
      if(this.prerequisite_view){
        this.prerequisite_view.stopListening();
        this.prerequisite_view.undelegateEvents();
      }
      this.prerequisite_view = new Related.PrerequisiteView({
        modal: false,
        model: selected_items[0].model,
        rootID: this.model && this.model.id,
        onselect: this.set_prerequisites,
        views_to_update: selected_items,
        el: this.$("#metadata_prerequisites"),
        allow_edit: this.allow_edit
      });
      this.$(".prereq_badge").text(selected_items[0].model.get('prerequisite').length);
    }
  },
  set_prerequisites:function(prerequisite_list, selected_items){
      var self = this;
      selected_items.forEach(function(view){
        // TODO: Handle prerequisites that were previously set on the node if multiple selected
        view.set_node({'prerequisite': prerequisite_list});
        view.set_edited(true);
      });
      this.$(".prereq_badge").text(prerequisite_list.length);
  },
  load_editor:function(selected_items){
    var is_individual = selected_items.length === 1;
    var is_exercise = is_individual && selected_items[0].model.get("kind") == "exercise";
    var has_files = is_individual && selected_items[0].model.get("files").some(function(f){
                      return Constants.FormatPresets.find(preset => preset.id === f.preset.name || preset.id === f.preset.id || preset.id === f.preset).display;
                    });
    var is_topic = is_individual && selected_items[0].model.get("kind") === "topic";
    this.$("#metadata_details_btn").css("display", (selected_items.length) ? "inline-block" : "none");
    this.$("#metadata_preview_btn").css("display", (is_individual && has_files) ? "inline-block" : "none");
<<<<<<< HEAD
    this.$("#metadata_prerequisites_btn").css("display", (is_individual  && !is_topic) ? "inline-block" : "none");
=======
    this.$("#metadata_prerequisites_btn").css("display", (is_individual && !is_topic) ? "inline-block" : "none");
>>>>>>> 8bfed212
    this.$("#metadata_questions_btn").css("display", (is_exercise) ? "inline-block" : "none");
    if(!is_individual){
      this.$("a[href='#metadata_edit_details']").tab('show');
    }
    if(this.editor_view){
      this.editor_view.stopListening();
      this.editor_view.undelegateEvents();
    }
    this.editor_view = new EditMetadataEditor({
      selected_items:selected_items,
      el: this.$("#edit_details_wrapper"),
      model: this.model,
      container: this,
      shared_data: (this.edit_list)? this.edit_list.shared_data : null,
      allow_edit: this.allow_edit,
      new_content: this.new_content,
    });
    if(this.edit_list){
      this.edit_list.adjust_list_height();
    }
    _.defer(this.set_indices);
  },
  init_editor: function() {
    if(this.editor_view){
      this.editor_view.handle_if_individual();
      _.defer(this.editor_view.set_initial_focus);
    }
  },
  set_editor_focus: function(){
    if(this.editor_view){
      _.defer(this.editor_view.set_initial_focus);
    }
  },
  enable_submit:function(){
      this.$("#upload_save_button, #upload_save_finish_button").removeAttr("disabled");
      this.$("#upload_save_button, #upload_save_finish_button").prop("disabled", false);
      this.$("#upload_save_button, #upload_save_finish_button").css("cursor", "pointer");
  },
  disable_submit:function(){
      this.$("#upload_save_button, #upload_save_finish_button").attr("disabled", "disabled");
      this.$("#upload_save_button, #upload_save_finish_button").prop("disabled", true);
      this.$("#upload_save_button, #upload_save_finish_button").css("cursor", "not-allowed");
  },
  close_upload:function(){
    this.onclose();
  },
  validate: function() {
    this.$("a[href='#metadata_edit_details']").tab('show');
    var isInvalid = this.edit_list && this.edit_list.validate();
    if(isInvalid) {
      this.$(".editmetadata_save").attr("title", this.get_translation("fix_errors_prompt"));
      if(isInvalid !== 1) {
        $("#editor_errors").css("display", "block").text(isInvalid);
      }
    } else {
      this.enable_submit();
      this.$(".editmetadata_save").attr("title", null);
      $("#editor_errors").css("display", "none");
    }
    return !isInvalid;
  },
  save_and_keep_open:function(){
    this.editor_view.add_tag(null);
    this.show_errors = true;

    var self = this;
    if(this.validate()) {
      this.save(this.get_translation("saving"), this.save_nodes, this.save_error).then(function(collection){
        self.process_updated_collection(collection);
      });
    }
  },
  handle_save_and_finish_key:function(event){
    var code = (!event)? null : event.keyCode ? event.keyCode : event.which;
    if(code == 13){
      this.save_and_finish(event);
    }
  },
  save_and_finish: function(event){
    var self = this;
    this.editor_view.add_tag(null);
    this.show_errors = true;
    if(this.validate()) {
      this.save(this.get_translation("saving"), this.save_nodes, this.save_error).then(function(collection){
        self.process_updated_collection(collection);
        self.onclose();
      });
    }
  },
  save_error: function(error){
    if(error.status===403) {
      dialog.dialog(this.get_translation("out_of_space"), this.get_translation("out_of_space_text"), {
        [this.get_translation("open_settings")]: function() {
          var tab = window.open(window.Urls.account_settings(), "_blank");
          tab.focus();
        },
        [this.get_translation("ok")]: function(){}
      })
    } else {
      dialog.alert(this.get_translation("error_saving"), error.responseText || this.get_translation("save_failed"));
    }
  },
  copy_items: function(){
    if(this.collection.has_related_content()){
      dialog.alert(this.get_translation("warning"), this.get_translation("related_content_warning"), this.call_duplicate);
    } else {
      this.call_duplicate();
    }
  },
  call_duplicate: function(){
    var self = this;
    var clipboard = WorkspaceManager.get_queue_view();
    clipboard.open_queue();
    this.display_load(this.get_translation("copying_to_clipboard"), function(load_resolve, load_reject){
      self.collection.duplicate(clipboard.clipboard_queue.model).then(function(collection){
        self.onnew(collection, self.get_translation("copying_to_clipboard"));
        self.onclose();
        load_resolve(true);
      }).catch(function(error){
        load_reject(error);
      });
    });
  },
  save_nodes:function(){
    var sort_order = (this.model && this.new_content) ? Math.ceil(this.model.get("metadata").max_sort_order) : 0;
    var self = this;
    this.edit_list.views.forEach(function(entry){
      var tags = entry.tags.reduce(function(list, tag){
        return list.concat(JSON.stringify({tag_name: tag, channel: State.current_channel.get("id")}));
      }, []);
      entry.set({
        tags: tags,
        prerequisite: entry.model.get('prerequisite')
      });
      if(self.new_content){
        entry.set({
          parent:self.model.id,
          sort_order:++sort_order,
          tree_id: self.model.get("tree_id")
        });
      }
    });
  },
  process_updated_collection:function(collection){
    var new_collection = new Models.ContentNodeCollection();
    var updated_collection = new Models.ContentNodeCollection();
    this.edit_list.views.forEach(function(view){
      var model = collection.findWhere({id: view.model.id});
      if(model){
        view.set(model.toJSON());
        (view.isNew)? new_collection.add(model) : updated_collection.add(model);
      }
      view.handle_save();
    });
    if(new_collection.length > 0){
      this.onnew(new_collection);
    }
    if(updated_collection.length > 0){
      this.onsave(updated_collection);
    }
  },
  check_for_changes:function(){
    if(!this.edit_list) return false;
    return _.findWhere(this.edit_list.views, {edited : true}) != null;
  },
  undo_changes:function(){
    this.edit_list.views.forEach(function(view){
      view.unset();
    });
  },
  adjust_list_height:function(){
    if(this.edit_list){
      this.edit_list.adjust_list_height();
    }
  },
});

var EditMetadataList = BaseViews.BaseEditableListView.extend({
  template : require("./hbtemplates/edit_metadata_list.handlebars"),
  name: NAMESPACE,
  $trs: MESSAGES,
  selected_items: [],
  // NEW FIELD: add the field here to track shared values
  shared_data:{
    shared_tags:[],
    shared_copyright_owner:null,
    shared_license:0,
    shared_license_description:null,
    shared_author:null,
    all_files:false,
    all_exercises: false,
    shared_exercise_data:{mastery_model: 0, m: null, n: null, randomize: null},
    shared_language:0,
    shared_role: 0,
    shared_source: null,
    shared_aggregator: null,
    shared_provider: null
  },
  list_selector: "#uploaded_list",
  default_item: "#uploaded_list .default-item",

  initialize: function(options) {
    _.bindAll(this, 'add_topic', 'check_all_wrapper', 'selected_individual');
    this.bind_edit_functions();
    this.collection = options.collection;
    this.new_content = options.new_content;
    this.new_topic = options.new_topic;
    this.new_exercise = options.new_exercise;
    this.container = options.container;
    this.allow_edit = options.allow_edit;
    this.selected_items = [];
    this.render();
    if(!this.new_content && this.collection.length > 1){
      this.$("#uploader_select_all_check").attr("checked", true);
      this.check_all_wrapper(null);
    }
  },
  render: function() {
    this.$el.html(this.template({
      new_topic: this.new_topic,
      show_list: this.collection.length > 1 || (this.new_content && !this.new_exercise)
    }, {
      data: this.get_intl_data()
    }));
    this.load_content();
  },
  events: {
    'click #add_topic_button' : 'add_topic',
    'change #uploader_select_all_check':'check_all_wrapper'
  },
  selected_individual:function(){
    return this.selected_items.length === 1;
  },
  check_all_wrapper :function(event){
    this.check_all(event);
    this.update_checked();
  },
  adjust_list_height:function(){
    this.$("#uploaded_list_wrapper").css('max-height', $("#edit_details_wrapper").height() * 0.95);
  },
  create_new_view:function(model){
    var uploaded_view = new UploadedItem({
      model: model,
      containing_list_view : this,
      new_content: this.new_content,
      container: this.container,
      allow_edit: this.allow_edit
    });
    this.views.push(uploaded_view);
    return uploaded_view;
  },
  handle_if_individual:function(){
    //Set current node if only one in collection
    if(this.collection.length === 1){
      if(!this.new_content){
        this.selected_items.push(this.views[0]);
        this.update_shared_values(true, this.views[0]);
        this.container.load_editor(this.selected_items);
        this.container.load_prerequisites(this.selected_items);
        this.container.load_preview(this.views[0]);
      }else{
        this.views[0].select_item();
      }
    }
  },
  validate: function() {
    var invalid_items = _.filter(this.views, function(view) { return view.validate(); });
    return invalid_items.length && ((this.selected_individual())? this.selected_items[0].error || 1 : this.get_translation("invalid_items"));
  },
  get_selected_items: function(){
    return this.selected_items;
  },
  add_topic:function(){
    var self = this;
    this.collection.create_new_node({
      "kind":"topic",
      "title": (this.model.get('parent'))? this.model.get('title') + " " + this.get_translation("topic") : this.get_translation("topic"),
      "sort_order" : this.collection.length,
      "author": State.preferences.author || ""
    }).then(function(new_topic){
      var new_view = self.create_new_view(new_topic);
      self.$(self.list_selector).append(new_view.el);
      self.handle_if_empty();
      new_view.select_item();
    });
  },
  update_checked:function(){
    this.selected_items = [];
    var self = this;
    this.views.forEach(function(view){
      if(!_.contains(self.selected_items, view) && view.$(".upload_item_checkbox").is(":checked")){
            self.selected_items.push(view);
            self.update_shared_values(self.selected_individual(), view);
        }
    });
    this.container.load_editor(this.selected_items);
    if(this.selected_individual()){
      this.container.load_preview(this.selected_items[0]);
      this.container.load_prerequisites(this.selected_items);
      if(this.selected_items[0].model.get("kind")==="exercise"){
        this.container.load_questions(this.selected_items[0]);
      }
    }
    this.container.load_editor(this.selected_items);
  },
  update_shared_values:function(reset, view){
    if(reset){
      this.shared_data.shared_tags = view.tags;
      this.shared_data.shared_copyright_owner = view.model.get("copyright_holder");
      this.shared_data.shared_author = view.model.get("author");
      this.shared_data.shared_license = view.model.get("license");
      this.shared_data.shared_license_description = view.model.get('license_description');
      this.shared_data.all_files = view.model.get("kind") !== "topic";
      this.shared_data.all_exercises = view.model.get("kind") === "exercise";
      this.shared_data.shared_language = view.model.get("language");
      this.shared_data.shared_role = view.model.get("role_visibility");
      this.shared_data.shared_source = view.model.get("original_channel");
      this.shared_data.shared_aggregator = view.model.get("aggregator");
      this.shared_data.shared_provider = view.model.get("provider");
      if(view.model.get("extra_fields")){
        this.shared_data.shared_exercise_data = view.model.get("extra_fields");
      }
      // NEW FIELD: set the shared data to the model's field
    }else{
      this.shared_data.shared_tags = _.intersection(this.shared_data.shared_tags, view.tags);
      this.shared_data.shared_copyright_owner = (this.shared_data.shared_copyright_owner === view.model.get("copyright_holder"))? this.shared_data.shared_copyright_owner : null;
      this.shared_data.shared_author = (this.shared_data.shared_author === view.model.get("author"))? this.shared_data.shared_author : null;
      this.shared_data.shared_license = (this.shared_data.shared_license == view.model.get("license"))? this.shared_data.shared_license : 0;
      this.shared_data.shared_license_description = (this.shared_data.shared_license_description === view.model.get("license_description"))? this.shared_data.shared_license_description : null;
      this.shared_data.all_files = this.shared_data.all_files && view.model.get("kind")  !== "topic";
      this.shared_data.all_exercises = this.shared_data.all_exercises && view.model.get("kind")  === "exercise";
      this.shared_data.shared_role = (this.shared_data.shared_role == view.model.get("role_visibility"))? this.shared_data.shared_role : 0;
      this.shared_data.shared_source = (this.shared_data.shared_source && this.shared_data.shared_source.id == view.model.get("original_channel").id)? this.shared_data.shared_source : null;
      this.shared_data.shared_aggregator = (this.shared_data.shared_aggregator === view.model.get("aggregator"))? this.shared_data.shared_aggregator : null;
      this.shared_data.shared_provider = (this.shared_data.shared_provider === view.model.get("provider"))? this.shared_data.shared_provider : null;


      // NEW FIELD: see if the shared fields match, if not set to a default

      var language = view.model.get("language");
      this.shared_data.shared_language = (this.shared_data.shared_language === language || null)? this.shared_data.shared_language : 0;

      if(this.shared_data.all_exercises){
        if(view.model.get("extra_fields")){
          var exercise = this.shared_data.shared_exercise_data;
          this.shared_data.shared_exercise_data = {
            mastery_model: (exercise.mastery_model === view.model.get("extra_fields").mastery_model)? exercise.mastery_model : 0,
            m: (exercise.m === view.model.get("extra_fields").m)? exercise.m : null,
            n: (exercise.n === view.model.get("extra_fields").n)? exercise.n : null,
            randomize: (exercise.randomize === view.model.get("extra_fields").randomize)? exercise.randomize : null
          }
        }else{
          this.shared_data.shared_exercise_data = {mastery_model: null, m: null, n: null, randomize: null}
        }
      }
    }
  }
});

var EditMetadataEditor = BaseViews.BaseView.extend({
  template:require("./hbtemplates/edit_metadata_editor.handlebars"),
  preview_template:require("./hbtemplates/edit_metadata_details.handlebars"),
  tags_template:require("./hbtemplates/edit_metadata_tagarea.handlebars"),
  description_limit : 400,
  selected_items: [],
  name: NAMESPACE,
  $trs: MESSAGES,

  initialize: function(options) {
    _.bindAll(this, 'update_count', 'remove_tag', 'add_tag', 'loop_focus', 'select_tag', 'set_initial_focus', 'update_field');
    this.new_content = options.new_content;
    this.selected_items = options.selected_items;
    this.shared_data = options.shared_data;
    this.container = options.container;
    this.allow_edit = options.allow_edit;
    this.m_value = (this.shared_data && this.shared_data.shared_exercise_data && this.shared_data.shared_exercise_data.m) ? this.shared_data.shared_exercise_data.m : 1;
    this.n_value = (this.shared_data && this.shared_data.shared_exercise_data && this.shared_data.shared_exercise_data.n) ? this.shared_data.shared_exercise_data.n : 1;
    this.first_rendered = this.new_content;
    this.render();
  },
  render: function() {
    var has_files = this.selected_individual() && _.some(this.selected_items[0].model.get("files"), function(f){return f.preset.display && !f.preset.thumbnail;});

    // Set license, author, copyright values based on whether selected items have been copied from another source
    var alloriginal = this.all_original();
    var original_source_license = "---";
    if(this.shared_data && this.shared_data.shared_license){
      original_source_license = Constants.Licenses.find(license => license.id === parseInt(this.shared_data.shared_license, 10)).license_name;
    }
    var copyright_owner = (this.shared_data && this.shared_data.shared_copyright_owner)? this.shared_data.shared_copyright_owner: (alloriginal)? null: "---";
    var author = (this.shared_data && this.shared_data.shared_author)? this.shared_data.shared_author: (alloriginal)? null: "---";
    var aggregator = (this.shared_data && this.shared_data.shared_aggregator)? this.shared_data.shared_aggregator: (alloriginal)? null: "---";
    var provider = (this.shared_data && this.shared_data.shared_provider)? this.shared_data.shared_provider: (alloriginal)? null: "---";
    var all_top_level = (this.new_content)? !this.model.get("parent") : _.all(this.selected_items, function(item) { return item.model.get("ancestors").length === 1; });
    var shared_source = (this.shared_data && this.shared_data.shared_source && this.shared_data.shared_source.id !== State.current_channel.id)? this.shared_data.shared_source : null;
    if(this.allow_edit){
      !this.new_content && this.container.validate();
      this.$el.html(this.template({
        node: (this.selected_individual())? this.selected_items[0].model.toJSON() : null,
        isoriginal: alloriginal,
        is_file: this.shared_data && this.shared_data.all_files,
        none_selected: this.selected_items.length === 0,
        licenses: Constants.Licenses,
        license: original_source_license,
        copyright_owner: copyright_owner,
        author: author,
        aggregator: aggregator,
        provider: provider,
        selected_count: this.selected_items.length,
        has_files: has_files,
        word_limit: this.description_limit,
        is_exercise: this.shared_data && this.shared_data.all_exercises,
        m_value: this.m_value,
        n_value: this.n_value,
        license_description: this.shared_data && this.shared_data.shared_license_description,
        languages: Constants.Languages,
        roles: Constants.Roles,
        mastery: Constants.MasteryModels,
        language_default: this.get_language(null, all_top_level),
        channel_id: State.current_channel.id,
        source_channel: shared_source
        // NEW FIELD: Load in renderer
      }, {
        data: this.get_intl_data()
      }));
      this.update_count();
      this.load_language();
      this.load_autocomplete();
      if(this.shared_data){
        // NEW FIELD: If new field is a dropdown, load here
        $("#role_select").val(this.shared_data.shared_role);
        (!alloriginal)? $("#license_select").text(stringHelper.translate(original_source_license)) : $("#license_select").val(this.shared_data.shared_license);
        // Set exercise fields according to shared exercise data
        if(this.shared_data.all_exercises){
          this.$("#mastery_model_select").val(this.shared_data.shared_exercise_data.mastery_model);
          this.$("#mastery_custom_criterion").css('display', (this.shared_data.shared_exercise_data.mastery_model === "m_of_n") ? 'inline-block' : 'none');

          var randomize = this.shared_data.shared_exercise_data.randomize;
          this.$("#randomize_exercise").prop("indeterminate", randomize === null || randomize === undefined);
          this.$("#randomize_exercise").prop("checked", randomize);
        }
      }
      if(!this.first_rendered) {
        _.defer(this.container.validate);
      }
    }else{
      this.$el.html(this.preview_template({
        node: (this.selected_individual())? this.selected_items[0].model.toJSON() : null,
        isoriginal: alloriginal,
        is_file: this.shared_data && this.shared_data.all_files,
        none_selected: this.selected_items.length === 0,
        copyright_owner: copyright_owner,
        author: author,
        aggregator: aggregator,
        provider: provider,
        selected_count: this.selected_items.length,
        has_files: has_files,
        is_exercise: this.shared_data && this.shared_data.all_exercises,
        license_description: this.shared_data && this.shared_data.shared_license_description,
        language: this.shared_data && this.get_language(this.shared_data.shared_language, all_top_level),
        role: this.shared_data && this.shared_data.shared_role,
        source_channel: shared_source
        // NEW FIELD: Load in renderer
      }, {
        data: this.get_intl_data()
      }));
    }
    this.handle_if_individual();
    if(this.shared_data){
      this.display_license_description(this.shared_data.shared_license);
      var license_name = !alloriginal ? original_source_license : this.get_license(this.shared_data.shared_license);
      this.$("#license_detail_field").text(stringHelper.translate(license_name));
      if(this.shared_data && this.shared_data.all_exercises) this.$("#mastery_detail_field").text(this.get_mastery_string());
      this.load_tags();
      this.$("#tag_default_detail_field").css("display", (this.shared_data.shared_tags.length)? "none" : "block");
      this.$("#license_about").css("display", (this.shared_data.shared_license > 0)? "inline" : "none");

      // Set exercise fields according to shared exercise data
      if(this.shared_data.all_exercises){
        this.$("#mastery_model_select").val(this.shared_data.shared_exercise_data.mastery_model);
        this.$("#mastery_custom_criterion").css('display', (this.shared_data.shared_exercise_data.mastery_model === "m_of_n") ? 'inline-block' : 'none');

        var randomize = this.shared_data.shared_exercise_data.randomize;
        this.$("#randomize_exercise").prop("indeterminate", randomize === null || randomize === undefined);
        this.$("#randomize_exercise").prop("checked", randomize);
      }
    }
    this.$('[data-toggle="tooltip"]').tooltip();
    this.first_rendered = true;
    _.defer(this.set_initial_focus, 1);
  },
  get_mastery_string: function(){
    if (this.shared_data.shared_exercise_data.mastery_model === "m_of_n"){
      return this.m_value + " " + this.get_translation("of") + " " + this.n_value;
    }
    return stringHelper.translate(this.shared_data.shared_exercise_data.mastery_model);
  },
  get_language: function(language, all_top_level){
    if (language === 0){ return "---"; }
    else if(!language) { return (all_top_level)? this.get_translation("same_as_channel") : this.get_translation("same_as_topic"); }
    return Constants.Languages.find(lang => lang.id === language).readable_name;
  },
  set_initial_focus:function(){
    var element = null;
      if($("#copy_button").length > 0){
        element = $("#copy_button");
      } else if($("#input_title").length > 0){
        element = $('#input_title');
      }else if($("#author_field").length > 0){
        element = $('#author_field');
      }else if($("#tag_box").length > 0){
        element = $('#tag_box');
      } else {
        element = $("#close_uploader_button");
      }

      if(element){
        element.focus();
        element.select();
      }
  },
  get_license: function(license_id){
    if(isNaN(license_id)){ return license_id; }
    else if(!license_id || license_id <= 0){ return null; }
    // isNaN actually coerces a numeric string to a number before checking, so to be safe we need to convert to int
    return Constants.Licenses.find(license => license.id === parseInt(license_id, 10)).license_name;
  },
  display_license_description: function(license_id){
    var license = license_id > 0 && Constants.Licenses.find(license => license.id === parseInt(license_id, 10));
    if(license && license.is_custom){
      this.$("#custom_license_description").css('display', 'block');
      if(this.shared_data){
        this.$("#custom_license_description").attr('placeholder', (this.selected_individual() || this.shared_data.shared_license_description !== null) ? this.get_translation("license_description_placeholder") : "---");
        if(this.all_original() && this.allow_edit){
          this.$("#custom_license_description").val(this.shared_data.shared_license_description);
        } else{
          this.$("#custom_license_description").text(this.shared_data.shared_license_description || this.get_translation("permissions_vary"));
        }
      }
    } else {
      this.$("#custom_license_description").css('display', 'none');
    }
    this.$("#copyright_holder_wrapper").css("display", license && license.copyright_holder_required ? "block" : "none");
  },
  all_original: function(){
    return this.selected_items.every(function(item){ return item.isoriginal; });
  },
  selected_individual:function(){
    return this.selected_items.length === 1;
  },
  handle_if_individual:function(){
    if(this.selected_individual()){
      var view = this.selected_items[0];
      var self = this;
      view.load_file_displays(self.$("#editmetadata_format_section"));
      if(view.model.get("kind")==="exercise"){
        this.container.load_questions(view);
      }
    }
  },
  events: {
    'keyup #input_description': 'update_count',
    'keydown #input_description': 'update_count',
    'paste #input_description': 'update_count',
    'keyup .input_listener': 'set_selected',
    'keydown .input_listener': 'set_selected',
    'paste .input_listener': 'set_selected',
    "click #license_about": "load_license",
    "change #license_select" : "select_license",
    'keypress #tag_box' : 'add_tag',
    'click .delete_tag':'remove_tag',
    'change #mastery_model_select': 'change_mastery_model',
    'change #m_value': 'set_mastery',
    'change #n_value': 'set_mastery',
    "click #mastery_about": "load_mastery",
    "click #visibility_about": "load_roles",
    "focus .input-tab-control": "loop_focus",
    "change #select_language": "set_language",
    "change #role_select": "set_selected"
    // NEW FIELD: add listener to new field and set_selected to trigger change
  },
  load_tags:function(){
    this.$("#tag_area").html(this.tags_template({
      tags:this.shared_data.shared_tags
    }, {
      data: this.get_intl_data()
    }));
    var self = this;
    var tags = State.Store.getters.contentTags.map(tag => tag.tag_name).filter(tagName => self.shared_data.shared_tags.indexOf(tagName) < 0);
    autoCompleteHelper.addAutocomplete($( "#tag_box" ), tags, this.select_tag, "#tag_area_wrapper");
  },
  load_license:function(){
    if (this.selected_items.length){
      var license_modal = new Info.LicenseModalView({
        select_license : Constants.Licenses.find(license => license.id === parseInt(this.selected_items[0].model.get("license"), 10))
      });
    }

  },
  load_mastery:function(){
    new Info.MasteryModalView();
  },
  load_roles: function() {
    new Info.RolesModalView();
  },
  load_language: function(){
    var language = this.shared_data && this.shared_data.shared_language;
    if(language===0) { this.$("#select_language").val(0); }
    else if (!language) { this.$("#select_language").val("inherit"); }
    else { this.$("#select_language").val(language); }
  },
  load_autocomplete: function() {
    var self = this;
    var metadata = State.current_channel.get('main_tree').metadata;
    this.$(".autocomplete_item").each(function(index, item) {
      var list_name = $(item).data("list");
      if(list_name) {
        autoCompleteHelper.addAutocomplete($(item), metadata[list_name], self.update_field, "#metadata");
      }
    })
  },
  update_field: function(value, el) {
    el.val(value.label);
    this.set_selected();
  },
  update_count:function(){
    if(this.selected_individual()){
      var char_length = this.description_limit - this.$("#input_description").val().length;
      if(this.$("#input_description").val() == ""){
        char_length = this.description_limit;
      }
      if(char_length < 0){
        char_length *= -1;
        this.$("#description_counter").html(this.get_translation("too_long", char_length));
        this.$("#description_counter").css("color", "red");
      }else{
        this.$("#description_counter").html(this.get_translation("chars_left", char_length));
        this.$("#description_counter").css("color", "gray");
      }

    }
  },
  select_tag:function(selected_tag){
    this.assign_tag(selected_tag.label);
  },
  add_tag: function(event){
    $("#tag_error").css("display", "none");
    var code = (!event)? null : event.keyCode ? event.keyCode : event.which;
    if(!code || code ==13){
      $(".ui-menu-item").hide();
      if(this.$el.find("#tag_box").length > 0 && this.$el.find("#tag_box").val().trim() != ""){
        var tagName = this.$el.find("#tag_box").val().trim();
        if(!State.Store.getters.contentTags.find(tag => tag.tag_name === tagName )) {
          State.Store.commit('ADD_CONTENT_TAG', {tag_name: tagName, channel: State.current_channel.id});
        }
        this.assign_tag(tagName);
      }
    }
  },
  assign_tag:function(tag){
    if(this.shared_data.shared_tags.indexOf(tag) < 0){
      this.shared_data.shared_tags.push(tag);
      this.selected_items.forEach(function(view){
        view.add_tag(tag);
      });
      this.load_tags();
    }
    this.$el.find("#tag_box").val("");
    this.container.adjust_list_height();
  },
  remove_tag:function(event){
    var tagname = event.target.getAttribute("value");
    this.selected_items.forEach(function(view){
      view.remove_tag(tagname);
    });
    State.Store.commit('REMOVE_CONTENT_TAG_BY_NAME', tagname);
    this.shared_data.shared_tags = _.reject(this.shared_data.shared_tags, function(tag) {return tag === tagname});
    this.load_tags();
  },
  select_license:function(){
    this.$("#license_about").css("display", "inline");
    this.set_selected();
    this.display_license_description($("#license_select").val());
  },
  set_selected:function(){
    var self = this;
    var individual_selected = this.selected_individual();
    var title = (individual_selected)? this.$("#input_title").val().trim() : false;
    var description = (individual_selected)? this.$("#input_description").val().trim() : false;
    var license = (this.$("#license_select").is(":visible") && this.$("#license_select").val()!=0)? this.$("#license_select").val() : false;
    var copyright_holder = (this.$("#input_license_owner").is(":visible") && (individual_selected || this.$("#input_license_owner").val() !== ""))? self.$("#input_license_owner").val().trim() : false;
    var author = (this.$("#author_field").is(":visible") && (individual_selected || this.$("#author_field").val() !== ""))? this.$("#author_field").val().trim() : false;
    var license_description = (this.$("#custom_license_description").is(":visible") && (individual_selected || this.$("#custom_license_description").val() !== ""))? this.$("#custom_license_description").val() : false;
    var role_visibility = (this.$("#role_select").is(":visible") && this.$("#role_select").val()!=0)? this.$("#role_select").val() : false;
    var aggregator = (this.$("#aggregator_field").is(":visible") && (individual_selected || this.$("#aggregator_field").val() !== ""))? this.$("#aggregator_field").val().trim() : false;
    var provider = (this.$("#provider_field").is(":visible") && (individual_selected || this.$("#provider_field").val() !== ""))? this.$("#provider_field").val().trim() : false;

    // NEW FIELD: get the selected value, if it isn't set, skip

    this.selected_items.forEach(function(view){
      view.set_node({
        title: (title===false)? view.model.get('title') : title,
        description: (description===false)? view.model.get('description') : description,
        license: (license===false)? view.model.get('license') : license,
        copyright_holder: (copyright_holder===false)? view.model.get('copyright_holder') : copyright_holder,
        author: (author===false)? view.model.get('author') : author,
        aggregator: (aggregator===false)? view.model.get('aggregator') : aggregator,
        provider: (provider===false)? view.model.get('provider') : provider,
        license_description: (license_description===false)? view.model.get('license_description') : license_description,
        role_visibility: (!role_visibility)? view.model.get('role_visibility') : role_visibility
      });
    });
    if(this.container.show_errors)
      this.container.validate();
  },
  change_mastery_model:function(event){
    if(event.target.value === "m_of_n"){
      this.$("#mastery_custom_criterion").css('display', 'inline-block');
      this.$("#m_value").val(this.m_value)
      this.$("#n_value").val(this.n_value)
    }else{
      this.$("#mastery_custom_criterion").css('display', 'none');
    }
    this.set_mastery();
  },
  set_mastery:function(){
    var mastery_model = this.$("#mastery_model_select").val();
    if(mastery_model === "m_of_n"){
      this.m_value = Number(this.$("#m_value").val());
      this.n_value = Number(this.$("#n_value").val());

      if(this.n_value < this.m_value){
        this.n_value = this.m_value;
        this.$("#n_value").val(this.n_value);
      }
      this.$("#n_value").attr('min', this.m_value);
    }
    var self = this;
    this.selected_items.forEach(function(view){
        view.set_mastery(mastery_model, self.m_value, self.n_value);
    });
  },
  set_language:function(){
    var language = this.$("#select_language").val();
    language = (language === "inherit")? null : language;
    var self = this;
    this.selected_items.forEach(function(view){
        view.set_language(language);
    });
  }
});

var UploadedItem = BaseViews.BaseListEditableItemView.extend({
  template: require("./hbtemplates/uploaded_list_item.handlebars"),
  selectedClass:"current_item",
  name: NAMESPACE,
  $trs: MESSAGES,
  format_view:null,
  error: null,
  'id': function() {
      return "item_" + this.model.get("id");
  },
  className: "uploaded disable_on_error",
  tagName: "li",
  initialize: function(options) {
      _.bindAll(this, 'remove_topic', 'check_item', 'select_item','update_name', 'set_edited',
              'handle_change', 'handle_assessment_items', 'set_random', 'validate');
      this.bind_edit_functions();
      this.model.setExtraFields();
      this.containing_list_view = options.containing_list_view;
      this.container = options.container;
      this.thumbnail = this.model.get('files').filter(function(f){ return f.preset.thumbnail; });
      this.edited = false;
      this.allow_edit = options.allow_edit;
      this.new_content = options.new_content;
      this.isNew = this.new_content;
      this.render();
      this.set_edited(this.new_content);
      this.load_tags();
      this.uploads_in_progress = 0;
      this.isoriginal = !this.model.get("freeze_authoring_data");
      this.listenTo(this.model, "change:title", this.update_name);
  },
  render: function() {
      this.$el.html(this.template({
          node: this.model.toJSON(),
          new_topic: this.new_content && this.model.get("kind") === "topic",
          isfolder: this.model.get("kind") === "topic"
      }, {
        data: this.get_intl_data()
      }));
  },
  update_name:function(){
    this.$(".item_name").text(this.model.get("title"));
    this.$("h5").prop("title", this.model.get("title"));
    this.$(".invalid_title").css("display", (this.model.get("title"))? "none": "inline-block");
  },
  events: {
      'click .remove_topic' : 'remove_topic',
      'click .upload_item_checkbox': 'check_item',
      'click .uploaded_list_item' : 'select_item',
  },
  remove_topic: function(event){
      event.stopImmediatePropagation();
      this.cancel_actions(event);
      this.delete(true, "");
      this.remove();
  },
  check_item:function(){
      this.handle_checked();
      this.containing_list_view.update_checked();
  },
  select_item:function(event){
    $(".upload_item_checkbox:checked").attr("checked", false);
    $(".uploaded").removeClass(this.selectedClass);
    if(!event){
      this.$(".upload_item_checkbox").attr("checked", true);
    }
    $("#uploader_select_all_check").attr("checked", false);
    this.check_item();
  },
  set_edited:function(is_edited){
      // NEW FIELD: add listener to fields
      var edited_data = this.model.pick("title", "description", "license", "changed", "tags", "copyright_holder", "author",
        "files", "assessment_items", "extra_fields", "prerequisite", "role_visibility", "aggregator", "provider");
      // Handle unsetting node
      if(!is_edited){
          this.originalData = $.extend(true, {}, edited_data);
      }
      this.edited = JSON.stringify(this.originalData) != JSON.stringify(edited_data);
      this.$el.addClass("edited_node")
      this.isNew =  is_edited && this.isNew;
      (this.edited)? this.$el.addClass("edited_node") : this.$el.removeClass("edited_node");
      this.model.set("changed", this.model.get("changed") || this.edited);
  },
  set_node:function(data){
      this.set(data);
      this.set_edited(true);
  },
  set_mastery:function(mastery_model, m_value, n_value){
    switch(mastery_model){
      case "skill_check":
        m_value = n_value = 1;
        break;
      case "num_correct_in_a_row_2":
        m_value = n_value = 2;
        break;
      case "num_correct_in_a_row_3":
        m_value = n_value = 3;
        break;
      case "num_correct_in_a_row_5":
        m_value = n_value = 5;
        break;
      case "num_correct_in_a_row_10":
        m_value = n_value = 10;
        break;
      case "do_all":
        m_value = n_value = this.model.get('assessment_items').length;
        break;
    }
    var current_data = this.model.get('extra_fields');
    current_data['mastery_model'] = mastery_model;
    current_data['m'] = m_value;
    current_data['n'] = n_value;
    this.set({'extra_fields': current_data});
    this.set_edited(true);
  },
  set_language: function(language){
    this.set({"language": language});
    this.set_edited(true);
  },
  set_random:function(randomize){
    var current_data = this.model.get('extra_fields');
    current_data['randomize'] = randomize;
    this.set({'extra_fields': current_data});
    this.set_edited(true);
  },
  unset_node:function(){
      this.unset();
      this.set_edited(false);
  },
  handle_save:function(){
      this.set_edited(false);
  },
  load_tags:function(){
      this.tags = [];
      if(this.model.get("tags")){
          this.tags = this.model.get("tags").map(tag => tag.tag_name);
      }
  },
  load_file_displays:function(formats_el){
      this.format_view = new FileUploader.FormatInlineItem({
          model: this.model,
          containing_list_view:this,
          allow_edit: this.allow_edit
      });
      formats_el.html(this.format_view.el);
      this.format_view.create_thumbnail_view(this.container.disable_submit, this.container.enable_submit, this.container.enable_submit);
      this.listenTo(this.model, "change:files", this.handle_change);
      this.listenTo(this.model, "change:thumbnail_encoding", this.handle_change);
  },
  load_question_display:function(formats_el){
      if(this.exercise_view){
        this.exercise_view.remove();
      }
      this.exercise_view = new Exercise.ExerciseView({
        parent_view: this,
        model:this.model,
        onchange: this.handle_assessment_items,
        onrandom: this.set_random,
        allow_edit: this.allow_edit
      });
      formats_el.html(this.exercise_view.el);
      this.update_question_count();
  },
  update_question_count: function() {
    var question_count = _.filter(this.model.get('assessment_items'), function(item) {
      return !item.deleted; // Only count non-deleted questions
    });
    this.container.$(".question_badge").text(question_count.length);
  },
  load_preview_display:function(formats_el){
    if(this.preview_view){
      this.preview_view.remove();
    }
    this.preview_view = new Previewer.PreviewView({
      modal:false,
      model: this.model
    });
    formats_el.html(this.preview_view.el);
  },
  handle_assessment_items:function(data){
    this.model.set('assessment_items', data);
    this.update_question_count();
    this.set_edited(true);
  },
  handle_change:function(){
    this.set_edited(true);
    $("#metadata_preview_btn").css("display", "inline-block");
    this.preview_view.switch_preview(this.model);
  },
  add_tag:function(tagname){
      if(this.tags.indexOf(tagname) < 0){
          this.tags.push(tagname);
      }
      this.set_edited(true);
  },
  remove_tag:function(tagname){
      this.tags.splice(this.tags.indexOf(tagname), 1);
      this.set_edited(true);
  },
  set_uploading:function(uploading){
      (uploading)? this.uploads_in_progress++ : this.uploads_in_progress--;
      (this.uploads_in_progress===0)? this.container.enable_submit() : this.container.disable_submit();
  },
  validate: function() {
    var license = Constants.Licenses.find(license => license.id === parseInt(this.model.get("license"), 10));
    this.error = "";
    $(".input_listener, select").removeClass("invalid_field");
    if(!this.model.get("title")) {
      $("#input_title").addClass("invalid_field");
      this.error = this.get_translation("title_error");
    } else if(this.isoriginal && this.model.get("kind") !== "topic" && !license) {
      $("#license_select").addClass("invalid_field");
      this.error = this.get_translation("license_error");
    } else if (this.isoriginal && this.model.get("kind") !== "topic" && license.copyright_holder_required && !this.model.get("copyright_holder")) {
      $("#input_license_owner").addClass("invalid_field");
      this.error = this.get_translation("copyright_holder_error");
    } else if (this.isoriginal && license && license.is_custom && !this.model.get('license_description')) {
      $("#custom_license_description").addClass("invalid_field");
      this.error = this.get_translation("special_permission_error");
    }
    (this.error)? this.$el.addClass("invalid") : this.$el.removeClass("invalid");
    return this.error;
  }
});

module.exports = {
    MetadataModalView: MetadataModalView,
    EditMetadataView:EditMetadataView
}<|MERGE_RESOLUTION|>--- conflicted
+++ resolved
@@ -272,11 +272,7 @@
     var is_topic = is_individual && selected_items[0].model.get("kind") === "topic";
     this.$("#metadata_details_btn").css("display", (selected_items.length) ? "inline-block" : "none");
     this.$("#metadata_preview_btn").css("display", (is_individual && has_files) ? "inline-block" : "none");
-<<<<<<< HEAD
-    this.$("#metadata_prerequisites_btn").css("display", (is_individual  && !is_topic) ? "inline-block" : "none");
-=======
     this.$("#metadata_prerequisites_btn").css("display", (is_individual && !is_topic) ? "inline-block" : "none");
->>>>>>> 8bfed212
     this.$("#metadata_questions_btn").css("display", (is_exercise) ? "inline-block" : "none");
     if(!is_individual){
       this.$("a[href='#metadata_edit_details']").tab('show');
