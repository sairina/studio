--- conflicted
+++ resolved
@@ -14,16 +14,10 @@
           dark
           color="primary"
           fixed
-          clippedLeft
+          clipped-left
           app
           flat
         >
-<<<<<<< HEAD
-=======
-          <EditList @addNode="createNode" />
-        </VNavigationDrawer>
-        <VToolbar dark color="primary" fixed clipped-left app>
->>>>>>> b4b74abc
           <VBtn ref="closebutton" icon dark app @click="handleClose">
             <VIcon>close</VIcon>
           </VBtn>
@@ -171,39 +165,6 @@
 
   export default {
     name: 'EditModal',
-<<<<<<< HEAD
-    $trs: {
-      [modes.EDIT]: 'Editing Content Details',
-      [modes.VIEW_ONLY]: 'Viewing Content Details',
-      [modes.NEW_TOPIC]: 'Adding Topics',
-      [modes.NEW_EXERCISE]: 'Adding Exercises',
-      [modes.UPLOAD]: 'Uploading Files',
-      saveButtonText: 'Save & Close',
-      copyButtonText:
-        '{count, plural,\n =1 {Copy to clipboard}\n other {Copy # items to clipboard}} ({size})',
-      savedMessage: 'Saved {relativeTime}',
-      savingIndicator: 'Saving...',
-      unsavedChanges: 'Save your changes?',
-      unsavedChangesText: "Your changes will be lost if you don't save them",
-      dontSaveButton: "Don't save",
-      cancelButton: 'Cancel',
-      saveButton: 'Save changes',
-      relatedContentHeader: 'Related content detected',
-      relatedContentText: 'Related content will not be included in the copy of this content.',
-      invalidItemsDetected: 'Saving disabled (invalid content detected)',
-      saveFailedHeader: 'Save failed',
-      saveFailedText: 'There was a problem saving your content',
-      autosaveDisabledMessage:
-        'Autosave paused ({count, plural,\n =1 {# error}\n other {# errors}} detected)',
-      topicDefaultTitle: '{parent} Topic',
-      exerciseDefaultTitle: '{parent} Exercise',
-      addTopic: 'Add Topic',
-      addExercise: 'Add Exercise',
-      uploadButton: 'Upload More',
-      dropFilesText: 'or drop files here',
-    },
-=======
->>>>>>> b4b74abc
     components: {
       EditList,
       EditView,
@@ -241,19 +202,8 @@
       };
     },
     computed: {
-<<<<<<< HEAD
-      ...mapState('edit_modal', ['nodes', 'changes', 'mode', 'files']),
-      ...mapGetters('edit_modal', [
-        'changed',
-        'invalidNodes',
-        'invalidNodesOverridden',
-        'fileIDs',
-        'totalFileSize',
-      ]),
-=======
       ...mapState('edit_modal', ['nodes', 'changes', 'mode']),
-      ...mapGetters('edit_modal', ['changed', 'invalidNodes']),
->>>>>>> b4b74abc
+      ...mapGetters('edit_modal', ['changed', 'invalidNodes', 'totalFileSize']),
       isViewOnly() {
         return this.mode === modes.VIEW_ONLY;
       },
@@ -412,7 +362,7 @@
       [modes.UPLOAD]: 'Uploading Files',
       saveButtonText: 'Save & Close',
       copyButtonText:
-        '{count, plural,\n =1 {Copy to clipboard}\n other {Copy # items to clipboard}}',
+        '{count, plural,\n =1 {Copy to clipboard}\n other {Copy # items to clipboard}} ({size})',
       savedMessage: 'Saved {relativeTime}',
       savingIndicator: 'Saving...',
       unsavedChanges: 'Save your changes?',
@@ -428,6 +378,9 @@
         'Autosave paused ({count, plural,\n =1 {# error}\n other {# errors}} detected)',
       topicDefaultTitle: '{parent} Topic',
       exerciseDefaultTitle: '{parent} Exercise',
+      addTopic: 'Add Topic',
+      addExercise: 'Add Exercise',
+      uploadButton: 'Upload More',
     },
   };
 
@@ -457,13 +410,12 @@
         vertical-align: text-top;
       }
     }
-<<<<<<< HEAD
     .v-toolbar__extension {
       padding: 0;
       .v-toolbar__content {
         border-bottom: 1px solid @gray-300;
       }
-=======
+    }
 
     // there is a conflicting style for .row class in common styles
     // that sets left and right margin to -15px which breaks Vuetify
@@ -471,7 +423,6 @@
     .row {
       margin-right: 0;
       margin-left: 0;
->>>>>>> b4b74abc
     }
   }
 
