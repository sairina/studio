--- conflicted
+++ resolved
@@ -122,7 +122,6 @@
   return _.pluck(State.Store.getters.contentTags, 'tag_name');
 }
 
-<<<<<<< HEAD
 export function fileIDs(state) {
   return _.chain(state.nodes)
     .pluck('files')
@@ -134,7 +133,7 @@
 export function totalFileSize(state) {
   return _.reduce(state.nodes, (sum, node) => sum + (node.metadata.resource_size || 0), 0);
 }
-=======
+
 /**
  * See _nodeAssessmentItems
  */
@@ -207,5 +206,4 @@
       return undefined;
     })
     .filter(nodeIdx => nodeIdx !== undefined);
-};
->>>>>>> b4b74abc
+};