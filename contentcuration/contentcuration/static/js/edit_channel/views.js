--- conflicted
+++ resolved
@@ -352,11 +352,7 @@
 	save_nodes: function(callback){
 		this.parent_view.set_editing(false);
 		var self = this;
-<<<<<<< HEAD
 		window.ccc = this.collection;
-=======
-		console.log("VIEWS ARE:", this.views);
->>>>>>> 38fa94ce
 		this.views.forEach(function(entry){
 			entry.model.set({tags: entry.tags});
 	        entry.set_edited(false);
