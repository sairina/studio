var Backbone = require("backbone");
var _ = require("underscore");
var Models = require("./models");
//var UndoManager = require("backbone-undo");

var BaseView = Backbone.View.extend({
	display_load:function(message, callback){
    	var self = this;
    	if(message.trim()!=""){
    		var load = '<div id="loading_modal" class="text-center fade">' +
            '<div id="kolibri_load_gif"></div>' +
            '<h4 id="kolibri_load_text" class="text-center">' + message + '</h4>' +
            '</div>';
	    	$(load).appendTo('body');
    	}
	    if(callback){
			var promise = new Promise(function(resolve, reject){
				callback(resolve, reject);
			});
			promise.then(function(){
				if(message.trim()!=""){
					$("#loading_modal").remove();
				}
			}).catch(function(error){
				if(message!=""){
					$("#kolibri_load_text").text("Error with asynchronous call. Please refresh the page");
				}
				console.log("Error with asynchronous call", error);
			});
  	}else{
  		$("#loading_modal").remove();
  	}
  },
  	reload_ancestors:function(collection, include_collection){
  		include_collection = include_collection==null || include_collection;
		var list_to_reload = (include_collection) ? collection.pluck("id") : [];
		var self = this;
		collection.forEach(function(entry){
      		$.merge(list_to_reload, entry.get("ancestors"));
		});
		this.retrieve_nodes($.unique(list_to_reload), true).then(function(fetched){
			fetched.forEach(function(model){
				var object = window.workspace_manager.get(model.get("id"));
				if(object){
					if(object.node) object.node.reload(model);
					if(object.list) object.list.set_root_model(model);
				}

				if(model.id === window.current_channel.get("main_tree").id){
					window.current_channel.set('main_tree', model.toJSON());
					self.check_if_published(model);
					window.workspace_manager.get_main_view().handle_checked();
				}
				if(model.id === window.current_user.get('clipboard_tree').id){
					window.current_user.set('clipboard_tree', model.toJSON());
				}
			});
		});
	},
	retrieve_nodes:function(ids, force_fetch){
		force_fetch = (force_fetch)? true:false;
		return window.channel_router.nodeCollection.get_all_fetch(ids, force_fetch);
	},
	fetch_model:function(model){
		return new Promise(function(resolve, reject){
            model.fetch({
                success: resolve,
                error: reject
            });
        });
	},
	check_if_published:function(root){
		var is_published = root.get("published");
		$("#hide-if-unpublished").css("display", (is_published) ? "inline-block" : "none");
		if(root.get("metadata").has_changed_descendant){
			$("#channel-publish-button").prop("disabled", false);
			$("#channel-publish-button").text("PUBLISH");
			$("#channel-publish-button").removeClass("disabled");
		}else{
			$("#channel-publish-button").prop("disabled", true);
			$("#channel-publish-button").text("No changes detected");
			$("#channel-publish-button").addClass("disabled");
		}
	},
	cancel_actions:function(event){
		event.preventDefault();
		event.stopPropagation();
		if(window.workspace_manager.get_main_view()){
			window.workspace_manager.get_main_view().close_all_popups();
		}
	},
});

var BaseWorkspaceView = BaseView.extend({
	lists: [],
	bind_workspace_functions:function(){
		_.bindAll(this, 'reload_ancestors','publish' , 'edit_permissions', 'handle_published', 'handle_move',
<<<<<<< HEAD
			'edit_selected', 'add_to_trash', 'add_to_clipboard', 'get_selected', 'cancel_actions', 'delete_items_permanently');
=======
			'edit_selected', 'add_to_trash', 'add_to_clipboard', 'get_selected', 'cancel_actions');
>>>>>>> 4eab2eb7
	},
	publish:function(){
		if(!$("#channel-publish-button").hasClass("disabled")){
			var Exporter = require("edit_channel/export/views");
			var exporter = new Exporter.ExportModalView({
				model: window.current_channel.get_root("main_tree"),
				onpublish: this.handle_published
			});
		}
	},
	handle_published:function(collection){
		this.reload_ancestors(collection);
		$("#publish-get-id-modal").modal("show");
	},
	edit_permissions:function(){
		var ShareViews = require("edit_channel/share/views");
		var share_view = new ShareViews.ShareModalView({
			model:window.current_channel,
			current_user: window.current_user
		});
	},
	edit_selected:function(){
		var UploaderViews = require("edit_channel/uploader/views");
		var list = this.get_selected();
		var edit_collection = new Models.ContentNodeCollection();
		/* Create list of nodes to edit */
		for(var i = 0; i < list.length; i++){
			var model = list[i].model;
			model.view = list[i];
			edit_collection.add(model);
		}
		$("#main-content-area").append("<div id='dialog'></div>");
		var content = null;
		if(edit_collection.length ==1){
			content = edit_collection.models[0];
		}

		var metadata_view = new UploaderViews.MetadataModalView({
			collection: edit_collection,
			el: $("#dialog"),
			model: content,
			new_content: false,
		    onsave: this.reload_ancestors
		});
	},
	add_to_trash:function(collection, message){
		message = (message!=null)? message: "Archiving Content...";
		var self = this;
		var promise = new Promise(function(resolve, reject){
			self.display_load(message, function(resolve_load, reject_load){
				var reloadCollection = collection.clone();
				var trash_node = window.current_channel.get_root("trash_tree");
				collection.move(trash_node, trash_node.get("metadata").max_sort_order).then(function(){
					self.reload_ancestors(reloadCollection, false);
					trash_node.fetch({
						success:function(fetched){
							window.current_channel.set("trash_tree", fetched.attributes)
							resolve(collection);
							resolve_load(true);
						}
					})
				});
			});
		});
		return promise;
	},
	add_to_clipboard:function(collection, message){
		message = (message!=null)? message: "Moving to Clipboard...";
		return this.move_to_queue_list(collection, window.workspace_manager.get_queue_view().clipboard_queue, message);
	},
	move_to_queue_list:function(collection, list_view, message){
		message = (message!=null)? message: "Moving Content...";
		var self = this;
		var promise = new Promise(function(resolve, reject){
			self.display_load(message, function(resolve_load, reject_load){
				var reloadCollection = collection.clone();
				collection.move(list_view.model, list_view.model.get("metadata").max_sort_order).then(function(){
					list_view.add_nodes(collection);
					self.reload_ancestors(reloadCollection, false);
					resolve(collection);
					resolve_load(true);
				});
			});
		});
		return promise;
	},
	get_selected:function(exclude_descendants){
		var selected_list = [];
		// Use for loop to break if needed
		for(var i = 0; i < this.lists.length; ++i){
			selected_list = $.merge(selected_list, this.lists[i].get_selected());
			if(exclude_descendants && selected_list.length > 0){
				break;
			}
		}
		return selected_list;
	},
	open_archive:function(){
<<<<<<< HEAD
		var ArchiveView = require("edit_channel/archive/views");
		window.current_channel.get_root("trash_tree").fetch({
			success:function(fetched){
				window.current_channel.set("trash_tree", fetched.attributes);
				var archive = new ArchiveView.ArchiveModalView({
					model : fetched
			 	});
			}
		});
	},
	move_content:function(move_collection){
		var MoveView = require("edit_channel/move/views");
=======
		// var ArchiveView = require("edit_channel/archive/views");
		// var archive = new ArchiveView.ArchiveModalView({
		// 	model : window.current_channel.get_root("trash_tree"),
	 // 	});
	},
	move_content:function(){
		var MoveView = require("edit_channel/move/views");
		var list = this.get_selected(true);
		var move_collection = new Models.ContentNodeCollection(_.pluck(list, 'model'));
>>>>>>> 4eab2eb7
		$("#main-content-area").append("<div id='dialog'></div>");

		var move = new MoveView.MoveModalView({
			collection: move_collection,
			el: $("#dialog"),
		    onmove: this.handle_move,
		    model: window.current_channel.get_root("main_tree")
		});
	},
	handle_move:function(target, moved, original_parents){
		// Recalculate counts
<<<<<<< HEAD
		var reloadCollection = new Models.ContentNodeCollection();
		reloadCollection.add(original_parents.models);
		reloadCollection.add(moved.models);
		this.reload_ancestors(reloadCollection, true);

		// Remove where nodes originally were
		moved.forEach(function(node){
			window.workspace_manager.remove(node.id)
		});

		// Add nodes to correct place
		var content = window.workspace_manager.get(target.id);
		if(content.list){
			content.list.add_nodes(moved);
		}
	},
	delete_items_permanently:function(message, list, callback){
		message = (message!=null)? message: "Deleting...";
		var self = this;
		this.display_load(message, function(resolve_load, reject_load){
			var promise_list = [];
			var reload = new Models.ContentNodeCollection();
			for(var i = 0; i < list.length; i++){
				var view = list[i];
				if(view){
					promise_list.push(new Promise(function(resolve, reject){
						reload.add(view.model);
						if(view.containing_list_view){
							reload.add(view.containing_list_view.model);
						}
						view.model.destroy({
							success:function(data){
								window.workspace_manager.remove(data.id);
								resolve(data);
							},
							error:function(obj, error){
								reject(error);
							}
						});
					}));
				}
			}
			Promise.all(promise_list).then(function(){
				self.lists.forEach(function(list){
					list.handle_if_empty();
				})
				self.reload_ancestors(reload, true);
				if(callback){
					callback();
				}
				resolve_load("Success!");
			}).catch(function(error){
				reject_load(error);
			});
		});
=======
		this.reload_ancestors(original_parents, true);

		// Remove where nodes originally were
		moved.forEach(function(node){ window.workspace_manager.remove(node.id)});

		// Add nodes to correct place
		var content = window.workspace_manager.get(target.id);
		if(content && content.list)
			content.list.add_nodes(moved);
>>>>>>> 4eab2eb7
	}
});

var BaseModalView = BaseView.extend({
  callback:null,
  render: function(closeFunction, renderData) {
    this.$el.html(this.template(renderData));
    $("body").append(this.el);
    this.$(".modal").modal({show: true});
    this.$(".modal").on("hide.bs.modal", closeFunction);
  },
  close: function() {
  	if(this.modal){
  		this.$(".modal").modal('hide');
  	}
    this.remove();
  }
});

var BaseListView = BaseView.extend({
	/* Properties to overwrite */
	collection : null,		//Collection to be used for data
	template:null,
	list_selector:null,
	default_item:null,
	selectedClass: "content-selected",
	item_class_selector:null,

	/* Functions to overwrite */
	create_new_view: null,

	views: [],			//List of item views to help with garbage collection

	bind_list_functions:function(){
		_.bindAll(this, 'load_content', 'close', 'handle_if_empty', 'check_all', 'get_selected',
			'set_root_model', 'update_views', 'cancel_actions');
	},
	set_root_model:function(model){
		this.model.set(model.toJSON());
	},
	update_views:function(){
		var self = this;
		this.retrieve_nodes(this.model.get("children")).then(function(fetched){
			self.load_content(fetched);
		});
	},
	load_content: function(collection, default_text){
		collection = (collection)? collection : this.collection;
		default_text = (default_text)? default_text : "No items found."
		this.views = [];
		var default_element = this.$(this.default_item);
		default_element.text(default_text);
		this.$(this.list_selector).html("").append(default_element);
		var self = this;
		collection.forEach(function(entry){
			var item_view = self.create_new_view(entry);
			self.$(self.list_selector).append(item_view.el);
		});
		this.handle_if_empty();
	},
	handle_if_empty:function(){
		this.$(this.default_item).css("display", (this.views.length > 0) ? "none" : "block");
	},
	check_all :function(event){
		var is_checked = (event) ? event.currentTarget.checked : true;
		this.$el.find(":checkbox").prop("checked", is_checked);
		this.recurse_check_all(this.views);
	},
	recurse_check_all:function(views){
		var self = this;
		views.forEach(function(view){
			view.handle_checked();
			if(view.subcontent_view){
				self.recurse_check_all(view.subcontent_view.views);
			}
		})
	},
	get_selected: function(){
		var selected_views = [];
		this.views.forEach(function(view){
			if(view.checked){
				selected_views.push(view);
			}else if(view.subcontent_view){
				selected_views = _.union(selected_views, view.subcontent_view.get_selected());
			}
		})
		return selected_views;
	},
	close: function(){
		this.remove();
	}
});

var BaseEditableListView = BaseListView.extend({
	collection : null,		//Collection to be used for data
	template:null,
	list_selector:null,
	default_item:null,
	selectedClass: "content-selected",
	item_class_selector:null,

	/* Functions to overwrite */
	create_new_view: null,

	views: [],			//List of item views to help with garbage collection
	bind_edit_functions:function(){
		this.bind_list_functions();
		_.bindAll(this, 'create_new_item', 'reset', 'save','delete');
	},
	create_new_item: function(newModelData, appendToList, message){
		appendToList = (appendToList)? appendToList : false;
		message = (message!=null)? message: "Creating...";
		var self = this;
		var promise = new Promise(function(resolve, reject){
			self.display_load(message, function(resolve_load, reject_load){
				self.collection.create(newModelData, {
					success:function(newModel){
						var new_view = self.create_new_view(newModel);
						if(appendToList){
							self.$(self.list_selector).append(new_view.el);
						}
						self.handle_if_empty();
						resolve(new_view);
						resolve_load(true);
					},
					error:function(obj, error){
						console.log("ERROR:", error);
						reject(error);
						reject_load(error);
					}
				});
			});
		});
		return promise;
	},
	reset: function(){
		this.views.forEach(function(entry){
			entry.model.unset();
		});
	},
	save:function(message, beforeSave){
		message = (message!=null)? message: "Saving...";
		var self = this;
	    var promise = new Promise(function(resolve, reject){
	        self.display_load(message, function(load_resolve, load_reject){
					if(beforeSave){
						beforeSave();
					}
		      self.collection.save().then(function(collection){
		          resolve(collection);
		          load_resolve(true);
		      }).catch(function(error){
			    	load_reject(error);
			    });
		    });
	    })
	  	return promise;
	},
	delete:function(view){
      	this.collection.remove(view.model);
      	this.views = _.reject(this.views, function(el) { return el.model.id === view.model.id; });
      	this.handle_if_empty();
      	// this.update_views();
	}
});

var BaseWorkspaceListView = BaseEditableListView.extend({
	/* Properties to overwrite */
	collection : null,		//Collection to be used for data
	item_view: null,
	template:null,
	list_selector:null,
	default_item:null,
	content_node_view:null,

	/* Functions to overwrite */
	create_new_view:null,

	views: [],			//List of item views to help with garbage collection

	bind_workspace_functions: function(){
		this.bind_edit_functions();
		_.bindAll(this, 'copy_selected', 'delete_selected', 'add_topic','add_nodes', 'drop_in_container','handle_drop', 'refresh_droppable',
			'import_content', 'add_files', 'add_to_clipboard', 'add_to_trash','make_droppable', 'copy_collection', 'add_exercise');
	},

	copy_selected:function(){
		var list = this.get_selected();
		var copyCollection = new Models.ContentNodeCollection();
		for(var i = 0; i < list.length; i++){
			copyCollection.add(list[i].model);
		}
		return this.copy_collection(copyCollection);
	},
	copy_collection:function(copyCollection){
		var clipboard = window.workspace_manager.get_queue_view();
		clipboard.switch_to_queue();
		clipboard.open_queue();
		return copyCollection.duplicate(clipboard.clipboard_queue.model);
	},
	delete_selected:function(){
		var list = this.get_selected();
		var deleteCollection = new Models.ContentNodeCollection();
		for(var i = 0; i < list.length; i++){
			var view = list[i];
			if(view){
				deleteCollection.add(view.model);
				view.remove();
			}
		}
		this.add_to_trash(deleteCollection, "Deleting Content...");
	},
	make_droppable:function(){
		var DragHelper = require("edit_channel/utils/drag_drop");
		DragHelper.addSortable(this, this.selectedClass, this.drop_in_container);
	},
	refresh_droppable:function(){
		var self = this;
		setTimeout(function(){
			$( self.list_selector ).sortable( "enable" );
			$( self.list_selector ).sortable( "refresh" );
		}, 100);
	},
	drop_in_container:function(moved_item, selected_items, orders){
		var self = this;
		return new Promise(function(resolve, reject){
			if(_.contains(orders, moved_item)){
				self.handle_drop(selected_items).then(function(collection){
					var ids = collection.pluck('id');
					var pivot = orders.indexOf(moved_item);
					var min = _.chain(orders.slice(0, pivot))
								.reject(function(item) { return _.contains(ids, item.id); })
								.map(function(item) { return item.get('sort_order'); })
								.max().value();
					var max = _.chain(orders.slice(pivot, orders.length))
								.reject(function(item) { return _.contains(ids, item.id); })
								.map(function(item) { return item.get('sort_order'); })
								.min().value();
					min = _.isFinite(min)? min : 0;
					max = _.isFinite(max)? max : min + (selected_items.length * 2);

					var reload_list = [];
					var last_elem = $("#" + moved_item.id);
					collection.forEach(function(node){
						reload_list.push(node.get("id"));
						if(node.get("parent") !== self.model.get("id")){
							reload_list.push(node.get("parent"));
						}
						var to_delete = $("#" + node.id);
						var item_view = self.create_new_view(node);
						last_elem.after(item_view.el);
						last_elem = item_view.$el;
						to_delete.remove();
					});
					collection.move(self.model, max, min).then(function(savedCollection){
						self.retrieve_nodes($.unique(reload_list), true).then(function(fetched){
							self.reload_ancestors(fetched);
							resolve(true);
						});
					}).catch(function(error){
		        		// console.log(error.responseText);
		        		alert(error.responseText);
		        		$(".content-list").sortable( "cancel" );
		        		$(".content-list").sortable( "enable" );
		        		$(".content-list").sortable( "refresh" );

		        		// Revert back to original positions
		        		self.retrieve_nodes($.unique(reload_list), true).then(function(fetched){
							self.reload_ancestors(fetched);
							self.render();
						});
		        	});
				});
			}
		});
	},
	handle_drop:function(collection){
		this.$(this.default_item).css("display", "none");
		var promise = new Promise(function(resolve, reject){
			resolve(collection);
		});
		return promise;
  },
	add_nodes:function(collection){
		var self = this;
		collection.forEach(function(entry){
			var new_view = self.create_new_view(entry);
			self.$(self.list_selector).append(new_view.el);
		});
		this.reload_ancestors(collection, false);
		this.handle_if_empty();
	},
	add_topic: function(){
		var UploaderViews = require("edit_channel/uploader/views");
		var self = this;
		var new_topic = this.collection.create({
            "kind":"topic",
            "title": "Topic",
            "sort_order" : this.collection.length,
            "author": window.current_user.get("first_name") + " " + window.current_user.get("last_name")
        }, {
        	success:function(new_topic){
		        var edit_collection = new Models.ContentNodeCollection([new_topic]);
		        $("#main-content-area").append("<div id='dialog'></div>");

		        var metadata_view = new UploaderViews.MetadataModalView({
		            el : $("#dialog"),
		            collection: edit_collection,
		            model: self.model,
		            new_content: true,
		            onsave: self.reload_ancestors,
		            onnew:self.add_nodes
		        });
        	},
        	error:function(obj, error){
            	console.log("Error message:", error);
        	}
        });
	},
	import_content:function(){
		var Import = require("edit_channel/import/views");
      var import_view = new Import.ImportModalView({
          modal: true,
          onimport: this.add_nodes,
          model: this.model
      });
  },
  add_files:function(){
  	var FileUploader = require("edit_channel/file_upload/views");
  	this.file_upload_view = new FileUploader.FileModalView({
      parent_view: this,
      model:this.model,
      onsave: this.reload_ancestors,
	  onnew:this.add_nodes
  	});
  },
  add_to_clipboard:function(collection, message){
  	message = (message!=null)? message: "Moving to Clipboard...";
  	var self = this;
		this.container.add_to_clipboard(collection, message).then(function(){
			self.handle_if_empty();
		});
	},
	add_to_trash:function(collection, message){
		message = (message!=null)? message: "Deleting Content...";
		var self = this;
		this.container.add_to_trash(collection, message).then(function(){
			self.handle_if_empty();
		});
	},
	add_exercise:function(){
		var Exercise = require("edit_channel/exercise_creation/views");
		var self = this;
		var new_exercise = this.collection.create({
            "kind":"exercise",
            "title": "New Exercise",
            "sort_order" : this.collection.length,
            "author": window.current_user.get("first_name") + " " + window.current_user.get("last_name")
        }, {
        	success:function(new_node){
		        var exercise_view = new Exercise.ExerciseModalView({
			      parent_view: self,
			      model:new_node,
			      onsave: self.add_nodes,
				  parentnode: self.model
			  	});
        	},
        	error:function(obj, error){
            	console.log("Error message:", error);
        	}
        });
	}
});

var BaseListItemView = BaseView.extend({
	containing_list_view:null,
	template:null,
	id:null,
	className:null,
	model: null,
	tagName: "li",
	selectedClass: null,
	checked : false,

	bind_list_functions:function(){
		_.bindAll(this, 'handle_checked', 'cancel_actions');
	},
	handle_checked:function(){
		this.checked = this.$el.find(">input[type=checkbox]").is(":checked");
		(this.checked)? this.$el.addClass(this.selectedClass) : this.$el.removeClass(this.selectedClass);
	},
});

var BaseListEditableItemView = BaseListItemView.extend({
	containing_list_view:null,
	originalData: null,

	bind_edit_functions:function(){
		_.bindAll(this, 'set','unset','save','delete','reload');
		this.bind_list_functions();
	},
	set:function(data){
		if(this.model){
			this.model.set(data);
		}
	},
	unset:function(){
		this.model.set(this.originalData);
	},
	save:function(data, message){
		message = (message!=null)? message: "Saving...";
		var self = this;
		var promise = new Promise(function(resolve, reject){
			self.originalData = data;
			if(self.model.isNew()){
				self.containing_list_view.create_new_item(data).then(function(newView){
					resolve(newView.model);
				}).catch(function(error){
					console.log("ERROR (edit_channel: save):", error);
					reject(error);
				});
			}else{
				self.display_load(message, function(resolve_load, reject_load){
					self.model.save(data,{
						patch:true,
						success:function(savedModel){
							resolve(savedModel);
							resolve_load(true);
						},
						error:function(obj, error){
							console.log("ERROR:", error);
							reject(error);
							reject_load(error);
						}
					});
				});
			}
		});
		return promise;
	},
	delete:function(destroy_model, message, callback){
		message = (message!=null)? message: "Deleting...";
		var self = this;
		if(destroy_model){
			this.display_load(message, function(resolve_load, reject_load){
				self.containing_list_view.delete(self);
				var model_id = self.model.id;
				self.model.destroy({
					success:function(){
						window.workspace_manager.remove(model_id);
						if(self.containing_list_view){
							var reload = new Models.ContentNodeCollection();
							reload.add(self.containing_list_view.model);
							self.reload_ancestors(reload);
						}
						if(callback){
							callback();
						}
						resolve_load(true);
					},
					error:function(obj, error){
						reject_load(error);
					}
				});
			});
		}
	},
	reload:function(model){
		this.model.set(model.attributes);
		this.render();
	}
});

var BaseListNodeItemView = BaseListEditableItemView.extend({
	containing_list_view:null,
	originalData: null,
	template:null,
	id:null,
	className:null,
	model: null,
	tagName: "li",
	selectedClass: null,
	expandedClass: null,
	collapsedClass: null,

	getToggler: null,
	getSubdirectory: null,
	load_subfiles:null,

	bind_node_functions: function(){
		_.bindAll(this, 'toggle','open_folder','close_folder');
		this.bind_edit_functions();
	},
	toggle:function(event){
		this.cancel_actions(event);
		(this.getToggler().hasClass(this.collapsedClass)) ? this.open_folder() : this.close_folder();
		if(this.container){
			var containing_element = this.container.$el.find(this.list_selector);
			containing_element.scrollLeft(containing_element.width());
		}
	},
	open_folder:function(open_speed){
		open_speed = (open_speed)? open_speed: 200;
		this.getSubdirectory().slideDown(open_speed);
		if(!this.subcontent_view){
			this.load_subfiles();
		}
		this.getToggler().removeClass(this.collapsedClass).addClass(this.expandedClass);
	},
	close_folder:function(close_speed){
		close_speed = (close_speed)? close_speed: 200;
		this.getSubdirectory().slideUp(close_speed);
		this.getToggler().removeClass(this.expandedClass).addClass(this.collapsedClass);
	}
});

var BaseWorkspaceListNodeItemView = BaseListNodeItemView.extend({
	containing_list_view:null,
	originalData: null,
	template:null,
	id:null,
	className:null,
	model: null,
	tagName: "li",
	selectedClass: "content-selected",

	bind_workspace_functions:function(){
		this.bind_node_functions();
		_.bindAll(this, 'copy_item', 'open_preview', 'open_edit', 'handle_drop',
			'handle_checked', 'add_to_clipboard', 'add_to_trash', 'make_droppable',
			'add_nodes', 'add_topic', 'open_move', 'handle_move');
	},
	make_droppable:function(){
		// Temporarily disable dropping onto topics for now
		// if(this.model.get("kind") === "topic"){
		// 	var DragHelper = require("edit_channel/utils/drag_drop");
		// 	DragHelper.addTopicDragDrop(this, this.open_folder, this.handle_drop);
		// }
	},
	open_preview:function(){
		var Previewer = require("edit_channel/preview/views");
		$("#main-content-area").append("<div id='dialog'></div>");
		var data={
			el : $("#dialog"),
			model: this.model,
		}
		new Previewer.PreviewModalView(data);
	},
	open_move:function(){
		var MoveView = require("edit_channel/move/views");
		var move_collection = new Models.ContentNodeCollection();
		move_collection.add(this.model);
		$("#main-content-area").append("<div id='dialog'></div>");
		new MoveView.MoveModalView({
			collection: move_collection,
			el: $("#dialog"),
		    onmove: this.handle_move,
		    model: window.current_channel.get_root("main_tree")
		});
	},
	handle_move:function(target, moved, original_parents){
		// Recalculate counts
		this.reload_ancestors(original_parents, true);

		// Remove where node originally was
		window.workspace_manager.remove(this.model.id)

		// Add nodes to correct place
		var content = window.workspace_manager.get(target.id);
<<<<<<< HEAD
		if(content.list){
=======
		if(content && content.list){
>>>>>>> 4eab2eb7
			content.list.add_nodes(moved);
		}
	},
	open_edit:function(event){
		this.cancel_actions(event);
		var UploaderViews = require("edit_channel/uploader/views");
		$("#main-content-area").append("<div id='dialog'></div>");
		var editCollection =  new Models.ContentNodeCollection([this.model]);
		var metadata_view = new UploaderViews.MetadataModalView({
			collection: editCollection,
			el: $("#dialog"),
			new_content: false,
			model: this.containing_list_view.model,
		  	onsave: this.reload_ancestors
		});
	},
	handle_drop:function(models){
		var self = this;
		var promise = new Promise(function(resolve, reject){
			var tempCollection = new Models.ContentNodeCollection();
			var sort_order = self.model.get("metadata").max_sort_order;
			var reload_list = [self.model.get("id")];
	        models.forEach(function(node){
	        	reload_list.push(node.get("parent"));
	        	reload_list.push(node.get("id"));
				node.set({
					sort_order: ++sort_order
				});
				tempCollection.add(node);
			});
			tempCollection.move(self.model.id).then(function(savedCollection){
				self.retrieve_nodes(reload_list, true).then(function(fetched){
					self.reload_ancestors(fetched);
					resolve(true);
				});
			});
		});
		return promise;
	},
	add_to_trash:function(message){
		message=(message!=null)? message: "Deleting Content...";
		this.containing_list_view.add_to_trash(new Models.ContentNodeCollection([this.model]), message);
		this.remove();
	},
	add_to_clipboard:function(message){
		message=(message!=null)? message: "Moving to Clipboard...";
		this.containing_list_view.add_to_clipboard(new Models.ContentNodeCollection([this.model]),message);
	},
	copy_item:function(message){
		message=(message!=null)? message: "Copying to Clipboard...";
		var copyCollection = new Models.ContentNodeCollection();
		copyCollection.add(this.model);
		var self = this;
		this.display_load(message, function(resolve, reject){
			self.containing_list_view.copy_collection(copyCollection).then(function(collection){
				self.containing_list_view.add_to_clipboard(collection, "");
				resolve(collection);
			});
		});
	},
	add_topic: function(){
		var UploaderViews = require("edit_channel/uploader/views");
		var self = this;
		var new_topic = new Models.ContentNodeModel();
        new_topic.save({
            "kind":"topic",
            "title": "Topic",
            "sort_order" : this.model.get("metadata").max_sort_order,
            "author": window.current_user.get("first_name") + " " + window.current_user.get("last_name")
        },{
        	success:function(new_topic){
		        var edit_collection = new Models.ContentNodeCollection([new_topic]);
		        $("#main-content-area").append("<div id='dialog'></div>");

		        var metadata_view = new UploaderViews.MetadataModalView({
		            el : $("#dialog"),
		            collection: edit_collection,
		            model: self.model,
		            new_content: true,
		            onsave: self.reload_ancestors,
		            onnew:self.add_nodes
		        });
        	},
        	error:function(obj, error){
            	console.log("Error message:", error);
        	}
        });
	},
	add_nodes:function(collection){
		var self = this;
		if(this.subcontent_view){
			this.subcontent_view.add_nodes(collection);
		}else{
			this.fetch_model(this.model).then(function(fetched){
				self.reload(fetched);
			});
		}
	}

});

module.exports = {
	BaseView: BaseView,
	BaseWorkspaceView:BaseWorkspaceView,
	BaseModalView:BaseModalView,
	BaseListView:BaseListView,
	BaseEditableListView:BaseEditableListView,
	BaseWorkspaceListView:BaseWorkspaceListView,
	BaseListItemView:BaseListItemView,
	BaseListNodeItemView:BaseListNodeItemView,
	BaseListEditableItemView: BaseListEditableItemView,
	BaseWorkspaceListNodeItemView:BaseWorkspaceListNodeItemView,
}<|MERGE_RESOLUTION|>--- conflicted
+++ resolved
@@ -95,11 +95,7 @@
 	lists: [],
 	bind_workspace_functions:function(){
 		_.bindAll(this, 'reload_ancestors','publish' , 'edit_permissions', 'handle_published', 'handle_move',
-<<<<<<< HEAD
 			'edit_selected', 'add_to_trash', 'add_to_clipboard', 'get_selected', 'cancel_actions', 'delete_items_permanently');
-=======
-			'edit_selected', 'add_to_trash', 'add_to_clipboard', 'get_selected', 'cancel_actions');
->>>>>>> 4eab2eb7
 	},
 	publish:function(){
 		if(!$("#channel-publish-button").hasClass("disabled")){
@@ -198,7 +194,6 @@
 		return selected_list;
 	},
 	open_archive:function(){
-<<<<<<< HEAD
 		var ArchiveView = require("edit_channel/archive/views");
 		window.current_channel.get_root("trash_tree").fetch({
 			success:function(fetched){
@@ -211,17 +206,8 @@
 	},
 	move_content:function(move_collection){
 		var MoveView = require("edit_channel/move/views");
-=======
-		// var ArchiveView = require("edit_channel/archive/views");
-		// var archive = new ArchiveView.ArchiveModalView({
-		// 	model : window.current_channel.get_root("trash_tree"),
-	 // 	});
-	},
-	move_content:function(){
-		var MoveView = require("edit_channel/move/views");
 		var list = this.get_selected(true);
 		var move_collection = new Models.ContentNodeCollection(_.pluck(list, 'model'));
->>>>>>> 4eab2eb7
 		$("#main-content-area").append("<div id='dialog'></div>");
 
 		var move = new MoveView.MoveModalView({
@@ -233,20 +219,17 @@
 	},
 	handle_move:function(target, moved, original_parents){
 		// Recalculate counts
-<<<<<<< HEAD
 		var reloadCollection = new Models.ContentNodeCollection();
 		reloadCollection.add(original_parents.models);
 		reloadCollection.add(moved.models);
 		this.reload_ancestors(reloadCollection, true);
 
 		// Remove where nodes originally were
-		moved.forEach(function(node){
-			window.workspace_manager.remove(node.id)
-		});
+		moved.forEach(function(node){ window.workspace_manager.remove(node.id)});
 
 		// Add nodes to correct place
 		var content = window.workspace_manager.get(target.id);
-		if(content.list){
+		if(content && content.list)
 			content.list.add_nodes(moved);
 		}
 	},
@@ -289,17 +272,6 @@
 				reject_load(error);
 			});
 		});
-=======
-		this.reload_ancestors(original_parents, true);
-
-		// Remove where nodes originally were
-		moved.forEach(function(node){ window.workspace_manager.remove(node.id)});
-
-		// Add nodes to correct place
-		var content = window.workspace_manager.get(target.id);
-		if(content && content.list)
-			content.list.add_nodes(moved);
->>>>>>> 4eab2eb7
 	}
 });
 
@@ -869,11 +841,7 @@
 
 		// Add nodes to correct place
 		var content = window.workspace_manager.get(target.id);
-<<<<<<< HEAD
-		if(content.list){
-=======
 		if(content && content.list){
->>>>>>> 4eab2eb7
 			content.list.add_nodes(moved);
 		}
 	},
