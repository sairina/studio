import Vue from 'vue';
import Vuetify from 'vuetify';
import colors from 'vuetify/es5/util/colors';
import Sandbox from '../sandbox/Sandbox.vue';

const Vuex = require('vuex');

var VueIntl = require('vue-intl');
const editModal = require('edit_channel/uploader/vuex/store');
const fileUpload = require('edit_channel/vuexModules/fileUpload');
const contentNodesModule = require('edit_channel/vuexModules/contentNodes');

require('vuetify/dist/vuetify.min.css');
require('../../less/styles.less');

require('utils/translations');
const State = require('edit_channel/state');

<<<<<<< HEAD
// if (Vue.default) {
//   // Compatibility for differential behaviour of require import
//   // of ES6 export default in webpack vs Jest
//   Vue = Vue.default;
// }

Vue.use(Vuex);

const store = new Vuex.Store({
  modules: {
    edit_modal: editModal,
    fileUploads: fileUpload,
    topicTree: contentNodesModule,
  },
});

=======
>>>>>>> 7a08eedb
Vue.use(VueIntl);
Vue.use(Vuetify, {
  rtl: window.isRTL,
  theme: {
    primary: colors.blue.base, // @blue-500
    primaryBackground: colors.blue.lighten5,
    greyBackground: colors.grey.lighten3,
    greenSuccess: '#4CAF50',
    topic: colors.grey.base,
    video: '#283593',
    audio: '#f06292',
    document: '#ff3d00',
    exercise: '#4db6ac',
    html5: '#ff8f00',
    slideshow: '#4ece90',
    unsupported: colors.red.base,
  },
});

window.preferences = {
  license: 'Public Domain',
  // author: 'Default Author',
  //   provider: 'Default Provider',
  //   aggregator: 'Default Aggregator',
  copyright_holder: 'Default Copyright Holder',
  //   license_description: 'Default License Description',
  //   mastery_model: 'm_of_n',
  //   m_value: 2,
  //   n_value: 5,
};

State.openChannel({});

if (State.current_channel) {
  State.current_channel.fetch({ async: false });
}

// TODO: update this to use proper parent tree logic
State.currentNode = {
  id: window.root_id,
  title: 'Sandbox Topic',
  metadata: {
    max_sort_order: 0,
  },
};

new Vue({
  el: 'sandbox',
  ...Sandbox,
});<|MERGE_RESOLUTION|>--- conflicted
+++ resolved
@@ -3,12 +3,12 @@
 import colors from 'vuetify/es5/util/colors';
 import Sandbox from '../sandbox/Sandbox.vue';
 
-const Vuex = require('vuex');
+// const Vuex = require('vuex');
 
 var VueIntl = require('vue-intl');
-const editModal = require('edit_channel/uploader/vuex/store');
-const fileUpload = require('edit_channel/vuexModules/fileUpload');
-const contentNodesModule = require('edit_channel/vuexModules/contentNodes');
+// const editModal = require('edit_channel/uploader/vuex/store');
+// const fileUpload = require('edit_channel/vuexModules/fileUpload');
+// const contentNodesModule = require('edit_channel/vuexModules/contentNodes');
 
 require('vuetify/dist/vuetify.min.css');
 require('../../less/styles.less');
@@ -16,25 +16,12 @@
 require('utils/translations');
 const State = require('edit_channel/state');
 
-<<<<<<< HEAD
 // if (Vue.default) {
 //   // Compatibility for differential behaviour of require import
 //   // of ES6 export default in webpack vs Jest
 //   Vue = Vue.default;
 // }
 
-Vue.use(Vuex);
-
-const store = new Vuex.Store({
-  modules: {
-    edit_modal: editModal,
-    fileUploads: fileUpload,
-    topicTree: contentNodesModule,
-  },
-});
-
-=======
->>>>>>> 7a08eedb
 Vue.use(VueIntl);
 Vue.use(Vuetify, {
   rtl: window.isRTL,
