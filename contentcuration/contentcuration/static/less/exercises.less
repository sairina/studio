--- conflicted
+++ resolved
@@ -91,10 +91,6 @@
     .assessment_item_error{ color:@gray-400; }
     .toolbar{ display:none; }
     &:hover .toolbar{ display:block; }
-<<<<<<< HEAD
-    img{ max-width: 100% !important; }
-=======
->>>>>>> ed3ef433
     .remove_area, .main_edit_area {
         display:inline-block;
         vertical-align: top;
@@ -195,10 +191,7 @@
 
 .hint_modal, .assessment_item.active{
     .error-list, .hint-errors, .character_wrapper{display:none;}
-<<<<<<< HEAD
-=======
     img{ max-width: 100% !important; }
->>>>>>> ed3ef433
     .main_edit_area{
         .show_on_focus{ display:inline-block; }
         .question_area{
@@ -257,11 +250,7 @@
                 padding:0;
                 .exercise_characters{
                     padding:5px;
-<<<<<<< HEAD
-                    max-height: 450px;
-=======
                     max-height: 150px;
->>>>>>> ed3ef433
                     overflow-y: auto;
                     .row{margin:0px}
                     .character_section_header{
