--- conflicted
+++ resolved
@@ -27,13 +27,6 @@
 	}
 
 	.move_list_section{
-<<<<<<< HEAD
-		.move-list li {
-			cursor:pointer;
-			padding-left:0px;
-			.move_item .move_item_title{
-				max-width:250px;
-=======
 		background-color:white;
 		overflow:auto;
 		.move-list{
@@ -92,7 +85,6 @@
 				.subdirectory{
 					display:none;
 				}
->>>>>>> 2a1755b9
 			}
 		}
 		.to-move-list{
