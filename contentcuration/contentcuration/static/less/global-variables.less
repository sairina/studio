/* GLOBAL VARIABLES */

@icon-font-path: '/static/fonts/';

@font-face {
  font-family: 'Noto Sans';
  src: url('@{icon-font-path}NotoSans-Regular.ttf') format('truetype');
}

@font-face {
  font-family: 'Material Icons';
  font-style: normal;
  font-weight: 400;
  src: url('@{icon-font-path}MaterialIcons-Regular.eot');

  /* For IE6-8 */
  src: local('Material Icons'), local('MaterialIcons-Regular'),
    url('@{icon-font-path}MaterialIcons-Regular.woff2') format('woff2'),
    url('@{icon-font-path}MaterialIcons-Regular.woff') format('woff'),
    url('@{icon-font-path}MaterialIcons-Regular.ttf') format('truetype');
}

@font-family: 'Noto Sans', Verdana, sans-serif;

html {
  overflow: auto !important; // Overwrite vuetify rule
}

.align-bottom {
  vertical-align: bottom !important;
}

.align-text-top {
  vertical-align: text-top !important;
}

.material-icons {
  display: inline-block;
  font-family: 'Material Icons';
  font-size: 24px;

  /* Preferred icon size */
  font-style: normal;
  font-weight: normal;
  line-height: 1;
  text-transform: none;
  letter-spacing: normal;
  word-wrap: normal;
  white-space: nowrap;
  vertical-align: middle;
  direction: ltr;

  /* Support for all WebKit browsers. */
  -webkit-font-smoothing: antialiased;

  /* Support for Safari and Chrome. */
  text-rendering: optimizeLegibility;

  /* Support for Firefox. */
  -moz-osx-font-smoothing: grayscale;

  /* Support for IE. */
  font-feature-settings: 'liga';
}

/* ICONS AND BUTTONS */

@topnav-active-tab-color: #564462;
@red-error-color: #ef2121;
@green-success-color: #4db6ac;
@darkred-color: firebrick;
@yellow-bg-color: #f5dc14;
.action-button {
  padding: 5px 16px;
  color: white;
  text-decoration: none;
  cursor: pointer;
  background: @blue-500;
  border: 1px solid @blue-500 !important;
  border-radius: 2px;
  &:hover,
  &:focus {
    font-weight: bold;
    color: @blue-500 !important;
    text-decoration: none;
    background: white;
  }
}

.red-action-button {
  .action-button;

  color: white;
  background: @darkred-color;
  border-color: @darkred-color !important;
  &:hover,
  &:focus {
    color: @darkred-color !important;
    background-color: white;
  }
}

.action-text {
  padding: 6px 16px;
  font-weight: bold;
  color: @blue-500;
  background-color: transparent;
  border: 0;
  &:focus,
  &:hover {
    text-decoration: underline;
  }
}

.toolbar-button {
  width: 40px;
  div {
    width: 100%;
    height: 40px;
    cursor: pointer;
    background: @body-background;
    border-radius: 2px;
    span {
      top: 8px;
      display: block;
      font-size: 23px;
      color: @blue-500;
      text-align: center;
    }
  }
  a {
    position: relative;
    top: 3px;
    color: @body-font-color;
    &:hover {
      text-decoration: none;
    }
  }
}

/* TYPOGRAPHY */

@title: 24px;
@larger-body-text: 16px;
@body-text: 14px;
@annotation-text: 12px;
@body-font-color: #30302f;
@annotation-gray: #a4a4a4;
@gray-100: #f6f6f6;
@gray-200: #eeeeee;
@gray-300: #d0d0d0;
@gray-400: #bdbdbd;
@gray-500: #aaaaaa;
@gray-700: #616161;
@gray-800: #424242;
@error-input-color : #F6CECE;
@delete-color: #ff5252;

/* Clipboard width when it's docked to the side. */
@queue-width-pinned: 400px;

/* CONTAINERS */

@body-background: #fafafa;
@panel-container-color: #eeeeee;

/* @topnav-bg-color: #816793; */

@topnav-bg-color: #915194;
@topnav-active-color: #6d3c6f;
@box-shadow: 0 0 2px 0px rgba(0, 0, 0, 0.4);
.input-form {
  color: @body-font-color;
  background: transparent;
  border: 0;
  border-bottom: 1px solid #bdbdbd;
  &:focus {
    border-bottom: 2px solid @blue-700;
    outline: none;
  }
}

/* COLOR PALETTE */

@blue-000: #dbecfb;
@blue-100: #bbdefb;
@blue-200: #81d4fa;
@blue-500: #2196f3;
@blue-700: #1976d2;
@blue-900: #0d47a1;
@video-color: #283593;
@audio-color: #f06292;
@doc-color: #ff3d00;
@exercise-color: @green-success-color;
@html-color: #ff8f00;

/* GLOBAL STYLES */

.inline-block {
  display: inline-block;
}

a {
  text-decoration: none;
}

body {
  background: @body-background;
}

.error_input {
  background-color: @error-input-color;
}

.btn,
a {
  cursor: pointer;
}

::-webkit-scrollbar {
  position: relative;
  width: 15px;
  height: 15px;
  margin-left: -100px;
}

::-webkit-scrollbar-track {
  /* -webkit-box-shadow: inset 0 0 6px rgba(0,0,0,0.3); */
}

::-webkit-scrollbar-thumb {
  /* -webkit-box-shadow: inset 0 0 6px rgba(0,0,0,0.5); */
  background-color: @gray-300;
  border-radius: 10px;
}

.truncate {
  overflow: hidden;
  text-overflow: ellipsis;
  white-space: nowrap;
}

.wordwrap {
  word-wrap: break-word;
  white-space: normal;
}

.icon-blue {
  color: @blue-500;
  vertical-align: bottom;
}

#kolibri_load_gif {
  position: absolute;
  top: 50%;
  left: 50%;
  width: 200px;
  height: 220px;
  margin: -100px 0 0 -85px;
  background: url('/static/img/kolibri_load.gif');
  background-repeat: no-repeat;
  background-size: 200px 200px;
}

#kolibri_load_text {
  position: absolute;
  top: 50%;
  width: 100%;
  margin-top: 85px;
  margin-left: 20px;
  font-size: 16pt;
  color: white;
  text-align: center;
}

#loading_modal,
#offline_overlay {
  position: fixed;
  top: 0;
  right: 0;
  bottom: 0;
  left: 0;
  z-index: 99999999999;
  background: #000000;
  opacity: 0.5;
}

.offline-ui {
  z-index: 999999999999;
}

.disabled {
  cursor: not-allowed !important;
  opacity: 0.5;
}

.uppercase {
  text-transform: uppercase;
}

.empty_default {
  padding-bottom: 20px;
  margin: 10% 0;
  font-size: 14pt;
  font-style: italic;
  font-weight: bold;
  color: @gray-400;
  text-align: center;
}

[dir='rtl'] .rtl-flip {
  direction: rtl;
  transform: matrix(-1, 0, 0, 1, 0, 0);
}

.side-popover {
  border-radius: 0;
  .arrow {
    top: 40% !important;
  }
  .popover-content {
    min-width: 140px;
    padding: 0;
    .option {
      width: 100%;
      padding: 5px 20px;
      font-size: 12pt;
      cursor: pointer;
      border: 0;
      &:hover {
        font-weight: bold;
        background-color: @gray-200;
      }
    }
  }
  > .arrow {
    margin-top: -26px;
  }
}

.gray-label {
  padding: 2px 5px;
  font-size: 10pt;
  color: black;
  background-color: @gray-400;
  border-radius: 3px;
  i {
    font-size: 11pt;
    vertical-align: bottom;
  }
}

@keyframes spin {
  from {
    transform: scale(1) rotate(0deg);
  }
  to {
    transform: scale(1) rotate(360deg);
  }
}

.spinner {
<<<<<<< HEAD
  // .material-icons;
=======
  .material-icons;
>>>>>>> f7344ddf

  animation: spin 1.5s infinite linear;
  &::before {
    content: 'rotate_right';
  }
}

.thumbnail-title-columns {
  display: grid;
  grid-template-columns: min-content 3fr;
  grid-auto-flow: column;
  justify-content: flex-start;
}<|MERGE_RESOLUTION|>--- conflicted
+++ resolved
@@ -360,11 +360,7 @@
 }
 
 .spinner {
-<<<<<<< HEAD
-  // .material-icons;
-=======
   .material-icons;
->>>>>>> f7344ddf
 
   animation: spin 1.5s infinite linear;
   &::before {
