<<<<<<< HEAD
<!DOCTYPE HTML>
{% load staticfiles %}

<link rel="stylesheet" type="text/css" href="{% static 'css/frameworks/bootstrap.min.css' %}">
<link rel="stylesheet/less" type="text/css" href="{% static 'less/styles.less' %}"/>
<script type="text/javascript" src="{% static 'js/frameworks/less.min.js' %}"></script>
=======
{% extends "base.html" %}


{% load staticfiles %}


>>>>>>> 41755cd6f96ac15cba0aaf067050e33cd0aaffba

<h3>Use this page to render your code for your handlebars templates as you develop!</h3>
<p>After your template is finished, create a new .handlebars file, copy your code into it, and place it in the respective hbtemplates folder. There's a sample in the hbtemplates folder.</p>
<p>Make all of your styles inside of styles.less. At this stage, the styling does not have to completely look like the mockups, so don't worry about perfection (yet) :) </p><|MERGE_RESOLUTION|>--- conflicted
+++ resolved
@@ -1,19 +1,9 @@
-<<<<<<< HEAD
-<!DOCTYPE HTML>
-{% load staticfiles %}
-
-<link rel="stylesheet" type="text/css" href="{% static 'css/frameworks/bootstrap.min.css' %}">
-<link rel="stylesheet/less" type="text/css" href="{% static 'less/styles.less' %}"/>
-<script type="text/javascript" src="{% static 'js/frameworks/less.min.js' %}"></script>
-=======
 {% extends "base.html" %}
 
 
 {% load staticfiles %}
 
 
->>>>>>> 41755cd6f96ac15cba0aaf067050e33cd0aaffba
-
 <h3>Use this page to render your code for your handlebars templates as you develop!</h3>
 <p>After your template is finished, create a new .handlebars file, copy your code into it, and place it in the respective hbtemplates folder. There's a sample in the hbtemplates folder.</p>
 <p>Make all of your styles inside of styles.less. At this stage, the styling does not have to completely look like the mockups, so don't worry about perfection (yet) :) </p>