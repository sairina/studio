{% load i18n %}

{% autoescape off %}

New user registration on Kolibri Studio:

<<<<<<< HEAD
Name: {{user.first_name}} {{user.last_name}}
Email: {{user.email}}
Intended Use(s): {{information.uses | join:", "}}{% if information.space_needed %}
Storage Needed: {{information.space_needed}}{% endif %}
Location(s): {{information.locations | join:", "}}
Heard about us from: {{information.heard_from}}
=======
Name: {{first_name}} {{last_name}}
Email: {{email}}
Intended Use(s): {{use}}{% if storage %}
Storage Needed: {{storage}}{% endif %}
Location(s): {{location}}
Heard about us from: {{source}}
>>>>>>> 51c53c4e

{% endautoescape %}<|MERGE_RESOLUTION|>--- conflicted
+++ resolved
@@ -4,20 +4,11 @@
 
 New user registration on Kolibri Studio:
 
-<<<<<<< HEAD
 Name: {{user.first_name}} {{user.last_name}}
 Email: {{user.email}}
 Intended Use(s): {{information.uses | join:", "}}{% if information.space_needed %}
 Storage Needed: {{information.space_needed}}{% endif %}
 Location(s): {{information.locations | join:", "}}
 Heard about us from: {{information.heard_from}}
-=======
-Name: {{first_name}} {{last_name}}
-Email: {{email}}
-Intended Use(s): {{use}}{% if storage %}
-Storage Needed: {{storage}}{% endif %}
-Location(s): {{location}}
-Heard about us from: {{source}}
->>>>>>> 51c53c4e
 
 {% endautoescape %}