{% load perseus_tags %}{% autoescape off %}{
    "question": {
<<<<<<< HEAD
        "content": "{{ question | jsonify   }} [[☃ radio 1]]",
        "images": {{% for image in question_images %}
            "{{ image.name }}": {
                "width": {{ image.width }},
                "height": {{ image.height }}
            }{% if forloop.last %}{% else %},{% endif %}
        {% endfor %}},
=======
        "content": "{{ question | jsonify }}\n\n[[☃ radio 1]]",
        "images": {},
>>>>>>> 9ed2966a
        "widgets": {
            "radio 1": {
                "type": "radio",
                "graded": true,
                "options": {
                    "choices": [{% for answer in answers %}
                        {
                            "correct": {% if answer.correct %}true{% else %}false{% endif %},
<<<<<<< HEAD
                            "content": "{{ answer.answer | jsonify   }}"
=======
                            "content": "{{ answer.answer | jsonify }}"
>>>>>>> 9ed2966a
                        }{% if forloop.last %}{% else %},{% endif %}
                    {% endfor %}],
                    "randomize": {% if randomize %}true{% else %}false{% endif %},
                    "multipleSelect": {% if multiple_select %}true{% else %}false{% endif %},
                    "displayCount": null,
                    "hasNoneOfTheAbove": false,
                    "onePerLine": true,
                    "deselectEnabled": false
                },
                "version": {
                    "major": 1,
                    "minor": 0
                }
            }
        }
    },
    "answerArea": {
        "type": "multiple",
        "options": {
            "content": "",
            "images": {},
            "widgets": {}
        },
        "calculator": false,
        "periodicTable": false
    },
    "itemDataVersion": {
        "major": 0,
        "minor": 1
    },
    "hints": [{% for hint in hints %}
        {
            "widgets":{},
<<<<<<< HEAD
            "images":{{% for image in hint.images %}
                "{{ image.name }}": {
                    "width": {{ image.width }},
                    "height": {{ image.height }}
                }{% if forloop.last %}{% else %},{% endif %}
            {% endfor %}},
            "content":"{{hint.hint | jsonify  }}",
=======
            "images":{},
            "content":"{{hint.hint | jsonify}}",
>>>>>>> 9ed2966a
            "replace":false
        }{% if forloop.last %}{% else %},{% endif %}
    {% endfor %}]
}
{% endautoescape %}<|MERGE_RESOLUTION|>--- conflicted
+++ resolved
@@ -1,17 +1,12 @@
 {% load perseus_tags %}{% autoescape off %}{
     "question": {
-<<<<<<< HEAD
-        "content": "{{ question | jsonify   }} [[☃ radio 1]]",
+        "content": "{{ question | jsonify   }}\n\n[[☃ radio 1]]",
         "images": {{% for image in question_images %}
             "{{ image.name }}": {
                 "width": {{ image.width }},
                 "height": {{ image.height }}
             }{% if forloop.last %}{% else %},{% endif %}
         {% endfor %}},
-=======
-        "content": "{{ question | jsonify }}\n\n[[☃ radio 1]]",
-        "images": {},
->>>>>>> 9ed2966a
         "widgets": {
             "radio 1": {
                 "type": "radio",
@@ -20,11 +15,8 @@
                     "choices": [{% for answer in answers %}
                         {
                             "correct": {% if answer.correct %}true{% else %}false{% endif %},
-<<<<<<< HEAD
                             "content": "{{ answer.answer | jsonify   }}"
-=======
-                            "content": "{{ answer.answer | jsonify }}"
->>>>>>> 9ed2966a
+
                         }{% if forloop.last %}{% else %},{% endif %}
                     {% endfor %}],
                     "randomize": {% if randomize %}true{% else %}false{% endif %},
@@ -58,7 +50,6 @@
     "hints": [{% for hint in hints %}
         {
             "widgets":{},
-<<<<<<< HEAD
             "images":{{% for image in hint.images %}
                 "{{ image.name }}": {
                     "width": {{ image.width }},
@@ -66,10 +57,6 @@
                 }{% if forloop.last %}{% else %},{% endif %}
             {% endfor %}},
             "content":"{{hint.hint | jsonify  }}",
-=======
-            "images":{},
-            "content":"{{hint.hint | jsonify}}",
->>>>>>> 9ed2966a
             "replace":false
         }{% if forloop.last %}{% else %},{% endif %}
     {% endfor %}]
