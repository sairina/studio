--- conflicted
+++ resolved
@@ -4,18 +4,11 @@
 standard_library.install_aliases()
 from past.utils import old_div
 import json
-<<<<<<< HEAD
-import os
-=======
-import locale
-import sys
->>>>>>> 7b8b14fe
 import time
 
 import django_filters
 from django.conf import settings
 from django.contrib.auth.decorators import login_required
-from django.contrib.sites.shortcuts import get_current_site
 from django.core.exceptions import ObjectDoesNotExist
 from django.core.exceptions import SuspiciousOperation
 from django.db.models import Case
@@ -30,7 +23,6 @@
 from django.shortcuts import render
 from django.template.loader import render_to_string
 from django.views.decorators.cache import cache_page
-from django.views.decorators.http import condition
 from django_filters.rest_framework import DjangoFilterBackend
 from rest_framework import generics
 from rest_framework.authentication import BasicAuthentication
@@ -55,7 +47,6 @@
 from contentcuration.serializers import AdminUserListSerializer
 from contentcuration.serializers import CurrentUserSerializer
 from contentcuration.serializers import UserChannelListSerializer
-from contentcuration.tasks import exportpublicchannelsinfo_task
 from contentcuration.utils.messages import get_messages
 
 from .json_dump import json_for_parse_from_data, json_for_parse_from_serializer
@@ -385,29 +376,4 @@
     user_list = list(channel.editors.all().order_by("first_name"))
     user_serializer = UserChannelListSerializer(user_list, many=True)
 
-    return Response(user_serializer.data)
-
-
-@login_required
-@condition(etag_func=None)
-@authentication_classes((SessionAuthentication, BasicAuthentication, TokenAuthentication))
-@permission_classes((IsAdminUser,))
-def download_channel_csv(request):
-    """ Writes list of channels to csv, which is then returned """
-    if not request.user.is_admin:
-        raise SuspiciousOperation("You are not authorized to access this endpoint")
-    site = get_current_site(request)
-    exportpublicchannelsinfo_task.delay(request.user.id, site_id=site.id, export_type="csv")
-    return HttpResponse({"success": True})
-
-
-@login_required
-@authentication_classes((SessionAuthentication, BasicAuthentication, TokenAuthentication))
-@permission_classes((IsAdminUser,))
-def download_channel_pdf(request):
-    if not request.user.is_admin:
-        raise SuspiciousOperation("You are not authorized to access this endpoint")
-
-    site = get_current_site(request)
-    exportpublicchannelsinfo_task.delay(request.user.id, site_id=site.id)
-    return HttpResponse({"success": True})+    return Response(user_serializer.data)