--- conflicted
+++ resolved
@@ -54,13 +54,8 @@
             <VToolbar
               :color="isDropAllowed
                 ? $vuetify.theme.draggableDropZone
-<<<<<<< HEAD
                 : $vuetify.theme.backgroundColor"
               class="py-1 hierarchy-toolbar tree-prepend"
-=======
-                : 'transparent'"
-              class="hierarchy-toolbar py-1 tree-prepend"
->>>>>>> 70d6439b
               absolute
               dense
               clipped-left
