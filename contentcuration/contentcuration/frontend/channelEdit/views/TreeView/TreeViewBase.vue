<template>

  <VContainer fluid class="pa-0">
    <ToolBar
      v-if="currentChannel"
      color="white"
      app
      clipped-left
      clipped-right
      :extension-height="57"
    >
      <VToolbarSideIcon @click="drawer = true" />
      <VToolbarTitle class="notranslate">
        {{ currentChannel.name }}
      </VToolbarTitle>
      <VToolbarItems v-if="$vuetify.breakpoint.smAndUp" class="ml-4">
        <router-link :to="viewChannelDetailsLink">
          <IconButton
            class="toolbar-icon-btn"
            icon="info"
            :text="$tr('channelDetails')"
          />
        </router-link>
        <router-link :to="editChannelLink">
<<<<<<< HEAD
          <IconButton
            v-if="canEdit"
            class="toolbar-icon-btn"
            icon="edit"
            :text="$tr('editChannel')"
          >
            <template #icon>
              <VBadge color="transparent">
                <template #badge>
                  <Icon v-if="!currentChannel.language" color="red" small>
                    error
                  </Icon>
                </template>
                <Icon>edit</Icon>
              </VBadge>
=======
          <VBadge color="transparent">
            <template #badge>
              <Icon v-if="!currentChannel.language" color="red" small class="edit-channel-error">
                error
              </Icon>
>>>>>>> 5c3433c5
            </template>
            <IconButton
              v-if="canEdit"
              class="toolbar-icon-btn"
              icon="edit"
              :text="$tr('editChannel')"
            />
          </VBadge>
        </router-link>
      </VToolbarItems>
      <VSpacer />
      <OfflineText indicator />
      <div v-if="errorsInChannel" class="mx-1">
        <VTooltip bottom>
          <template #activator="{ on }">
            <div class="title amber--text" style="width: max-content;" v-on="on">
              {{ $formatNumber(errorsInChannel) }}
              <Icon color="amber">
                warning
              </Icon>
            </div>
          </template>
          <span>{{ $tr('incompleteDescendantsText', {count: errorsInChannel}) }}</span>
        </VTooltip>
      </div>
      <template v-if="$vuetify.breakpoint.smAndUp">
        <span v-if="canManage && isRicecooker" class="subheading font-weight-bold grey--text">
          {{ $tr('apiGenerated') }}
        </span>
        <VTooltip v-if="canManage" bottom attach="body">
          <template #activator="{ on }">
            <!-- Need to wrap in div to enable tooltip when button is disabled -->
            <div style="height: 100%;" v-on="on">
              <VBtn
                color="primary"
                flat
                class="ma-0"
                :class="{disabled: disablePublish}"
                :disabled="disablePublish"
                style="height: inherit;"
                @click.stop="showPublishModal = true"
              >
                {{ $tr('publishButton') }}
              </VBtn>
            </div>
          </template>
          <span>{{ publishButtonTooltip }}</span>
        </VTooltip>
        <span v-else class="subheading font-weight-bold grey--text">
          {{ $tr('viewOnly') }}
        </span>
      </template>
      <VToolbarItems>
        <VMenu v-if="showChannelMenu" offset-y>
          <template #activator="{ on }">
            <VBtn flat icon v-on="on">
              <Icon>more_horiz</Icon>
            </VBtn>
          </template>
          <VList>
            <template v-if="$vuetify.breakpoint.xsOnly">
              <VListTile
                v-if="canManage"
                :disabled="disablePublish"
                @click="showPublishModal = true"
              >
                <VListTileTitle>{{ $tr('publishButton') }}</VListTileTitle>
              </VListTile>
              <VListTile :to="viewChannelDetailsLink">
                <VListTileTitle>{{ $tr('channelDetails') }}</VListTileTitle>
              </VListTile>
              <VListTile v-if="canEdit" :to="editChannelLink">
                <VListTileTitle>
                  {{ $tr('editChannel') }}
                  <Icon
                    v-if="!currentChannel.language"
                    class="mx-1"
                    small
                    color="red"
                    style="vertical-align: baseline;"
                  >
                    error
                  </Icon>
                </VListTileTitle>
              </VListTile>
            </template>
            <VListTile v-if="isPublished" @click="showTokenModal = true;">
              <VListTileTitle>{{ $tr('getToken') }}</VListTileTitle>
            </VListTile>
            <VListTile v-if="canManage" :to="shareChannelLink">
              <VListTileTitle>{{ $tr('shareChannel') }}</VListTileTitle>
            </VListTile>
            <VListTile v-if="canEdit" @click="showSyncModal = true;">
              <VListTileTitle>{{ $tr('syncChannel') }}</VListTileTitle>
            </VListTile>
            <VListTile v-if="canEdit" :to="trashLink">
              <VListTileTitle>{{ $tr('openTrash') }}</VListTileTitle>
            </VListTile>
          </VList>
        </VMenu>
      </VToolbarItems>
      <template #extension>
        <slot name="extension"></slot>
      </template>
    </ToolBar>
    <MainNavigationDrawer v-model="drawer" />
    <slot></slot>

    <PublishModal v-if="showPublishModal" v-model="showPublishModal" />
    <ProgressModal />
    <MoveModal />
    <template v-if="isPublished">
      <ChannelTokenModal v-model="showTokenModal" :channel="currentChannel" />
    </template>
    <SyncResourcesModal v-if="currentChannel" v-model="showSyncModal" :channel="currentChannel" />
    <VSpeedDial
      v-if="showClipboardSpeedDial"
      v-model="showClipboard"
      bottom
      :right="!$isRTL"
      :left="$isRTL"
      direction="top"
      transition="slide-y-reverse-transition"
    >
      <template #activator>
        <VBtn v-model="showClipboard" fab>
          <Icon>content_paste</Icon>
        </VBtn>
      </template>
    </VSpeedDial>
    <Clipboard
      :open="showClipboard"
      @close="showClipboard = false"
    />
  </VContainer>

</template>


<script>

  import { mapGetters } from 'vuex';
  import { RouterNames } from '../../constants';
  import MoveModal from '../../components/move/MoveModal';
  import PublishModal from '../../components/publish/PublishModal';
  import ProgressModal from '../progress/ProgressModal';
  import SyncResourcesModal from '../sync/SyncResourcesModal';
  import Clipboard from '../../components/Clipboard';
  import MainNavigationDrawer from 'shared/views/MainNavigationDrawer';
  import IconButton from 'shared/views/IconButton';
  import ToolBar from 'shared/views/ToolBar';
  import ChannelTokenModal from 'shared/views/channel/ChannelTokenModal';
  import OfflineText from 'shared/views/OfflineText';
  import { RouterNames as ChannelRouterNames } from 'frontend/channelList/constants';

  export default {
    name: 'TreeViewBase',
    components: {
      IconButton,
      MainNavigationDrawer,
      ToolBar,
      PublishModal,
      ProgressModal,
      ChannelTokenModal,
      MoveModal,
      SyncResourcesModal,
      Clipboard,
      OfflineText,
    },
    data() {
      return {
        drawer: false,
        showPublishModal: false,
        showTokenModal: false,
        showSyncModal: false,
        showClipboard: false,
      };
    },
    computed: {
      ...mapGetters('contentNode', ['getContentNode']),
      ...mapGetters('currentChannel', ['currentChannel', 'canEdit', 'canManage', 'rootId']),
      rootNode() {
        return this.getContentNode(this.rootId);
      },
      errorsInChannel() {
        return this.rootNode && this.rootNode.error_count;
      },
      isChanged() {
        return true;
      },
      isPublished() {
        return this.currentChannel && this.currentChannel.published;
      },
      isRicecooker() {
        return Boolean(this.currentChannel.ricecooker_version);
      },
      disablePublish() {
        return (
          !this.isChanged ||
          !this.currentChannel.language ||
          (this.rootNode && !this.rootNode.total_count)
        );
      },
      publishButtonTooltip() {
        if (this.rootNode && !this.rootNode.total_count) {
          return this.$tr('emptyChannelTooltip');
        } else if (!this.currentChannel.language) {
          return this.$tr('noLanguageSetError');
        } else if (this.isChanged) {
          return this.$tr('publishButtonTitle');
        } else {
          return this.$tr('noChangesText');
        }
      },
      showChannelMenu() {
        return this.$vuetify.breakpoint.xsOnly || this.canManage || this.isPublished;
      },
      viewChannelDetailsLink() {
        return {
          name: ChannelRouterNames.CHANNEL_DETAILS,
          query: {
            last: this.$route.name,
          },
          params: {
            ...this.$route.params,
            channelId: this.currentChannel.id,
          },
        };
      },
      editChannelLink() {
        return {
          name: ChannelRouterNames.CHANNEL_EDIT,
          query: {
            last: this.$route.name,
          },
          params: {
            ...this.$route.params,
            channelId: this.currentChannel.id,
          },
        };
      },
      trashLink() {
        return {
          name: RouterNames.TRASH,
          params: this.$route.params,
        };
      },
      shareChannelLink() {
        return {
          name: ChannelRouterNames.CHANNEL_EDIT,
          params: {
            channelId: this.currentChannel.id,
          },
          query: {
            sharing: true,
            last: this.$route.name,
          },
        };
      },
      showClipboardSpeedDial() {
        return this.$route.name !== RouterNames.STAGING_TREE_VIEW;
      },
    },
    $trs: {
      channelDetails: 'View channel details',
      editChannel: 'Edit channel details',
      openTrash: 'Open trash',
      getToken: 'Get token',
      shareChannel: 'Share channel',
      syncChannel: 'Sync resources',
      publishButton: 'Publish',
      publishButtonTitle: 'Make this channel available for import into Kolibri',
      viewOnly: 'View-only',
      apiGenerated: 'Generated by API',
      noChangesText: 'No changes found in channel',
      emptyChannelTooltip: 'You cannot publish an empty channel',
      noLanguageSetError: 'Missing channel language',
      incompleteDescendantsText:
        '{count, number, integer} {count, plural, one {resource is incomplete and cannot be published} other {resources are incomplete and cannot be published}}',
    },
  };

</script>


<style lang="less" scoped>

  .v-speed-dial {
    position: absolute;

    .v-btn--floating {
      position: relative;
    }
  }

  .toolbar-icon-btn {
    margin-top: 10px;
  }

  .edit-channel-error {
    position: absolute;
    top: 22px;
    left: -8px;
  }

</style><|MERGE_RESOLUTION|>--- conflicted
+++ resolved
@@ -22,29 +22,11 @@
           />
         </router-link>
         <router-link :to="editChannelLink">
-<<<<<<< HEAD
-          <IconButton
-            v-if="canEdit"
-            class="toolbar-icon-btn"
-            icon="edit"
-            :text="$tr('editChannel')"
-          >
-            <template #icon>
-              <VBadge color="transparent">
-                <template #badge>
-                  <Icon v-if="!currentChannel.language" color="red" small>
-                    error
-                  </Icon>
-                </template>
-                <Icon>edit</Icon>
-              </VBadge>
-=======
           <VBadge color="transparent">
             <template #badge>
-              <Icon v-if="!currentChannel.language" color="red" small class="edit-channel-error">
+              <Icon v-if="!currentChannel.language" color="red" small>
                 error
               </Icon>
->>>>>>> 5c3433c5
             </template>
             <IconButton
               v-if="canEdit"
