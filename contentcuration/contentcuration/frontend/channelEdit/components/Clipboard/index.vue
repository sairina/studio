--- conflicted
+++ resolved
@@ -1,27 +1,12 @@
 <template>
 
   <VExpandXTransition>
-<<<<<<< HEAD
     <DraggableRegion
       :draggableId="draggableId"
       :draggableUniverse="draggableUniverse"
       :draggableMetadata="{ id: nodeId }"
       :dropEffect="dropEffect"
       @draggableDrop="handleDraggableDrop"
-=======
-    <ResizableNavigationDrawer
-      v-if="open"
-      right
-      :localName="localName"
-      :minWidth="450"
-      :maxWidth="750"
-      permanent
-      clipped
-      class="clipboard elevation-4"
-      :style="{ backgroundColor }"
-      v-bind="$attrs"
-      style="z-index: 5;"
->>>>>>> 3e6ebbec
     >
       <template #default="{ isDropAllowed }">
         <ResizableNavigationDrawer
@@ -37,7 +22,6 @@
           v-bind="$attrs"
           style="z-index: 5;"
         >
-<<<<<<< HEAD
           <VLayout class="container pa-0 ma-0" column>
             <ToolBar
               class="header pa-0 ma-0"
@@ -58,7 +42,7 @@
                   </VListTileAction>
                 </VSlideXTransition>
                 <VListTileContent class="grow">
-                  <VSlideXReverseTransition>
+                  <VSlideXReverseTransition leave-absolute>
                     <div v-if="previewSourceNode">
                       <KButton
                         appearance="basic-link"
@@ -70,7 +54,7 @@
                       </KButton>
                     </div>
                   </VSlideXReverseTransition>
-                  <VSlideXTransition>
+                  <VSlideXTransition leave-absolute>
                     <div v-if="selectionState && !previewSourceNode">
                       <IconButton
                         v-if="canEdit"
@@ -99,43 +83,12 @@
                   </VSlideXTransition>
                 </VListTileContent>
                 <VListTileAction style="min-width: 24px">
-=======
-          <VListTile class="grow">
-            <VSlideXTransition hide-on-leave>
-              <VListTileAction v-if="!refreshing && channels.length && !previewSourceNode">
-                <Checkbox
-                  ref="checkbox"
-                  class="ma-0 pa-0"
-                  :value="selected"
-                  :label="selectionState ? '' : $tr('selectAll')"
-                  :indeterminate="indeterminate"
-                  @click.stop.prevent="goNextSelectionState"
-                />
-              </VListTileAction>
-            </VSlideXTransition>
-            <VListTileContent class="grow">
-              <VSlideXReverseTransition leave-absolute>
-                <div v-if="previewSourceNode">
-                  <KButton
-                    appearance="basic-link"
-                    class="back-to-clipboard"
-                    @click.prevent="resetPreviewNode"
-                  >
-                    <span class="link-icon"><Icon color="primary" small>arrow_back</Icon></span>
-                    <span class="link-text">{{ $tr('backToClipboard') }}</span>
-                  </KButton>
-                </div>
-              </VSlideXReverseTransition>
-              <VSlideXTransition leave-absolute>
-                <div v-if="selectionState && !previewSourceNode">
->>>>>>> 3e6ebbec
                   <IconButton
                     class="ma-0"
                     icon="close"
                     :text="$tr('close')"
                     @click="handleClose"
                   />
-<<<<<<< HEAD
                 </VListTileAction>
               </VListTile>
             </ToolBar>
@@ -175,69 +128,6 @@
         </ResizableNavigationDrawer>
       </template>
     </DraggableRegion>
-=======
-                  <MoveModal
-                    v-if="canEdit && moveModalOpen"
-                    ref="moveModal"
-                    v-model="moveModalOpen"
-                    @target="moveNodes"
-                  />
-                  <IconButton
-                    icon="copy"
-                    :text="$tr('duplicateSelectedButton')"
-                    :disabled="legacyNodesSelected"
-                    @click="duplicateNodes()"
-                  />
-                  <IconButton
-                    icon="remove"
-                    :text="$tr('deleteSelectedButton')"
-                    @click="removeNodes()"
-                  />
-                </div>
-              </VSlideXTransition>
-            </VListTileContent>
-            <VListTileAction style="min-width: 24px">
-              <IconButton
-                class="ma-0"
-                icon="close"
-                :text="$tr('close')"
-                @click="handleClose"
-              />
-            </VListTileAction>
-          </VListTile>
-        </ToolBar>
-        <LoadingText v-if="refreshing" absolute />
-        <VContainer v-else-if="!channels.length" fluid class="text-xs-center px-5">
-          <h1 class="font-weight-bold title mt-5">
-            {{ $tr('emptyDefaultTitle') }}
-          </h1>
-          <p class="subheading mt-3">
-            {{ $tr('emptyDefaultText') }}
-          </p>
-        </VContainer>
-        <VLayout
-          v-else
-          v-show="!previewSourceNode"
-          ref="nodeList"
-          class="node-list elevation-0"
-          @scroll="handleScroll"
-        >
-          <VList focusable>
-            <template v-for="channel in channels">
-              <Channel :key="channel.id" :nodeId="channel.id" />
-            </template>
-          </VList>
-        </VLayout>
-        <ResourcePanel
-          v-if="previewSourceNode"
-          hideNavigation
-          class="resource-panel pa-3 elevation-0"
-          :nodeId="previewSourceNode.id"
-          @scroll="handleScroll"
-        />
-      </VLayout>
-    </ResizableNavigationDrawer>
->>>>>>> 3e6ebbec
   </VExpandXTransition>
 
 </template>
@@ -341,7 +231,6 @@
           ? this.$vuetify.theme.backgroundColor.lighten1
           : this.$vuetify.theme.backgroundColor;
       },
-<<<<<<< HEAD
       draggableUniverse() {
         return DraggableUniverses.CONTENT_NODES;
       },
@@ -353,8 +242,6 @@
           ? DropEffect.COPY
           : DropEffect.NONE;
       },
-=======
->>>>>>> 3e6ebbec
     },
     watch: {
       open(open) {
@@ -372,11 +259,7 @@
         } else {
           const target = this.$refs.nodeList.$el;
           this.$nextTick(() => {
-<<<<<<< HEAD
-            if (target.isConnected) {
-=======
             if (target && target.isConnected) {
->>>>>>> 3e6ebbec
               this.handleScroll({ target });
             }
           });
