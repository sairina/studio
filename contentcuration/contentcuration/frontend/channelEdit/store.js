--- conflicted
+++ resolved
@@ -4,11 +4,8 @@
 import contentNode from './vuex/contentNode';
 import file from './vuex/file';
 import currentChannel from './vuex/currentChannel';
-<<<<<<< HEAD
 import importFromChannels from './vuex/importFromChannels';
-=======
 import task from './vuex/task';
->>>>>>> e400da80
 import storeFactory from 'shared/vuex/baseStore';
 
 const store = storeFactory({
@@ -18,11 +15,8 @@
     assessmentItem,
     contentNode,
     currentChannel,
-<<<<<<< HEAD
     importFromChannels,
-=======
     file,
->>>>>>> e400da80
   },
 });
 
