<template>

  <VLayout grid wrap alignTop>
    <VFlex xs12 md5>
      <VSelect
        ref="masteryModel"
        v-model="masteryModel"
        :items="masteryCriteria"
        :label="$tr('labelText')"
        color="primary"
        box
        :placeholder="placeholder"
        :required="required"
        :readonly="readonly"
        :disabled="disabled"
        :rules="masteryRules"
        menu-props="offsetY"
      >
<<<<<<< HEAD
        <template v-slot:append-outer>
          <InfoModal :header="$tr('exerciseHeader')">
            <template v-slot:content>
              <p>{{ $tr('exerciseDescripiton') }}</p>
              <VDivider />
              <p>{{ $tr('masteryDescripiton') }}</p>
              <div class="mastery-table">
                <VLayout
                  v-for="criteria in masteryCriteria"
                  :key="criteria.value"
                  row
                  class="mastery-row"
                >
                  <VFlex xs3 class="mastery-label text-right">
                    {{ translateConstant(criteria.value) }}
                  </VFlex>
                  <VFlex xs9>
                    {{ translateConstant(criteria.value + '_description') }}
                  </VFlex>
                </VLayout>
              </div>
=======
        <template #append-outer>
          <InfoModal :header="$tr('exerciseHeader')" :items="masteryCriteria">
            <p>{{ $tr('exerciseDescripiton') }}</p>
            <p>{{ $tr('masteryDescripiton') }}</p>
            <template #header="{item}">
              {{ translateConstant(item.value) }}
            </template>
            <template #description="{item}">
              {{ translateConstant(item.value + '_description') }}
>>>>>>> 8981410d
            </template>
          </InfoModal>
        </template>
      </VSelect>
    </VFlex>
    <VFlex md1 />
    <VFlex v-if="showMofN" xs12 md5 class="mofn-options">
      <VLayout row>
        <VFlex xs5>
          <VTextField
            ref="mValue"
            v-model="mValue"
            type="number"
            singleLine
            box
            min="1"
            :required="mRequired"
            :placeholder="mPlaceholder"
            :readonly="readonly"
            :rules="mRules"
            :disabled="disabled"
            :hint="$tr('mHint')"
            persistentHint
            @keypress="isIntegerInput($event)"
            @paste="isIntegerPaste($event)"
          />
        </VFlex>
        <VFlex xs2 justifyCenter class="out-of">
          /
        </VFlex>
        <VFlex xs5>
          <VTextField
            ref="nValue"
            v-model="nValue"
            type="number"
            singleLine
            box
            min="1"
            :hint="$tr('nHint')"
            persistentHint
            :required="nRequired"
            :readonly="readonly"
            :placeholder="nPlaceholder"
            :rules="nRules"
            :disabled="disabled"
            @keypress="isIntegerInput($event)"
            @paste="isIntegerPaste($event)"
          />
        </VFlex>
      </VLayout>
    </VFlex>
  </VLayout>

</template>

<script>

  import MasteryModels, {
    MasteryModelsList,
    MasteryModelsNames,
  } from 'shared/leUtils/MasteryModels';
  import InfoModal from 'shared/views/InfoModal.vue';
  import { constantsTranslationMixin } from 'shared/mixins';

  export default {
    name: 'MasteryDropdown',
    components: {
      InfoModal,
    },
    mixins: [constantsTranslationMixin],
    props: {
      value: {
        type: Object,
        required: false,
        validator: function(value) {
          return !value || !value.type || !value.type.toString() || MasteryModels.has(value.type);
        },
      },
      placeholder: {
        type: String,
      },
      required: {
        type: Boolean,
        default: true,
      },
      readonly: {
        type: Boolean,
        default: false,
      },
      disabled: {
        type: Boolean,
        default: false,
      },
      mRequired: {
        type: Boolean,
        default: true,
      },
      mPlaceholder: {
        type: String,
      },
      nRequired: {
        type: Boolean,
        default: true,
      },
      nPlaceholder: {
        type: String,
      },
    },
    computed: {
      masteryModel: {
        get() {
          return this.value && this.value.type;
        },
        set(type) {
          this.handleInput({ type });
        },
      },
      mValue: {
        get() {
          return this.value && this.value.m;
        },
        set(value) {
          value = Number(value);
          // Make sure n is always greater than or equal to m
          this.handleInput(value > this.nValue ? { m: value, n: value } : { m: value });
        },
      },
      nValue: {
        get() {
          return this.value && this.value.n;
        },
        set(value) {
          value = Number(value);
          // Make sure m is always less than or equal to n
          this.handleInput(value < this.mValue ? { m: value, n: value } : { n: value });
        },
      },
      masteryCriteria() {
        return MasteryModelsList.map(model => ({
          text: this.translateConstant(model),
          value: model,
        }));
      },
      showMofN() {
        return this.masteryModel === MasteryModelsNames.M_OF_N;
      },
      masteryRules() {
        return this.required ? [v => !!v || this.$tr('masteryValidationMessage')] : [];
      },
      mRules() {
        return this.mRequired
          ? [
              v => !!v || this.$tr('requiredValidationMessage'),
              v => v > 0 || this.$tr('mnValueValidationMessage'),
              v => v <= this.nValue || this.$tr('mValueValidationMessage'),
              v => Number.isInteger(Number(v)) || this.$tr('mnIntegerValidationMessage'),
            ]
          : [];
      },
      nRules() {
        return this.nRequired
          ? [
              v => !!v || this.$tr('requiredValidationMessage'),
              v => v > 0 || this.$tr('mnValueValidationMessage'),
              v => Number.isInteger(Number(v)) || this.$tr('mnIntegerValidationMessage'),
            ]
          : [];
      },
    },
    methods: {
      handleInput(newValue) {
        let data = {
          ...this.value,
          ...newValue,
        };
        this.$emit('input', data);
      },
      isIntegerInput(evt) {
        evt = evt ? evt : window.event;
        var charCode = evt.which ? evt.which : evt.keyCode;
        if (charCode > 31 && (charCode < 48 || charCode > 57) && charCode === 46) {
          evt.preventDefault();
        } else {
          return true;
        }
      },
      isIntegerPaste(evt) {
        try {
          let num = Number(evt.clipboardData.getData('Text'));
          if (Number.isInteger(num) && num >= 0) {
            return true;
          } else {
            evt.preventDefault();
            return false;
          }
        } catch (_) {
          evt.preventDefault();
          return false;
        }
      },
    },
    $trs: {
<<<<<<< HEAD
      labelText: 'Mastery criteria',
      exerciseHeader: 'About exercises',
      exerciseDescripiton:
        'Exercises contain a set of interactive questions that a learner can engage with in Kolibri. Learners receive instant feedback for each answer (correct or incorrect). Kolibri will display available questions in an exercise until the learner achieves mastery.',
=======
      labelText: 'Mastery Criteria',
      exerciseHeader: 'About mastery criteria',
      exerciseDescripiton:
        'An exercise contains a set of interactive questions that a learner can engage with in Kolibri. They will receive instant feedback on whether they answer each question correctly or incorrectly. Kolibri will cycle through the available questions in an exercise until the learner achieves mastery.',
>>>>>>> 8981410d
      masteryDescripiton:
        'Kolibri marks an exercise as "completed" when the mastery criteria is met. Here are the different types of mastery criteria for an exercise:',
      masteryValidationMessage: 'Field is required',
      mnValueValidationMessage: 'Must be at least 1',
      mnIntegerValidationMessage: 'Must be a whole number',
      mValueValidationMessage: 'Must be less than or equal to N',
      requiredValidationMessage: 'Field is required',
      mHint: 'Correct answers needed',
      nHint: 'Recent answers',
    },
  };

</script>


<style lang="less" scoped>

  .v-autocomplete {
    display: inline-block;
    width: 150px;
  }

  .mastery-field {
    width: 50px;
  }

  .out-of {
    margin-top: 20px;
    font-size: 16pt;
    color: var(--v-grey-darken1);
    text-align: center;
  }

  .mastery-table {
    padding: 15px;
    .mastery-row {
      padding: 5px;
      &:nth-child(odd) {
        background-color: var(--v-greyBackground-base);
      }
      .mastery-label {
        padding-right: 15px;
        font-weight: bold;
      }
    }
  }
  /deep/ a {
    text-decoration: none !important;
    &:hover {
      color: var(--v-blue-darken-1);
    }
  }

  /deep/ .v-list__tile {
    width: 100%;
  }

</style><|MERGE_RESOLUTION|>--- conflicted
+++ resolved
@@ -16,29 +16,6 @@
         :rules="masteryRules"
         menu-props="offsetY"
       >
-<<<<<<< HEAD
-        <template v-slot:append-outer>
-          <InfoModal :header="$tr('exerciseHeader')">
-            <template v-slot:content>
-              <p>{{ $tr('exerciseDescripiton') }}</p>
-              <VDivider />
-              <p>{{ $tr('masteryDescripiton') }}</p>
-              <div class="mastery-table">
-                <VLayout
-                  v-for="criteria in masteryCriteria"
-                  :key="criteria.value"
-                  row
-                  class="mastery-row"
-                >
-                  <VFlex xs3 class="mastery-label text-right">
-                    {{ translateConstant(criteria.value) }}
-                  </VFlex>
-                  <VFlex xs9>
-                    {{ translateConstant(criteria.value + '_description') }}
-                  </VFlex>
-                </VLayout>
-              </div>
-=======
         <template #append-outer>
           <InfoModal :header="$tr('exerciseHeader')" :items="masteryCriteria">
             <p>{{ $tr('exerciseDescripiton') }}</p>
@@ -48,7 +25,6 @@
             </template>
             <template #description="{item}">
               {{ translateConstant(item.value + '_description') }}
->>>>>>> 8981410d
             </template>
           </InfoModal>
         </template>
@@ -251,17 +227,10 @@
       },
     },
     $trs: {
-<<<<<<< HEAD
       labelText: 'Mastery criteria',
       exerciseHeader: 'About exercises',
       exerciseDescripiton:
         'Exercises contain a set of interactive questions that a learner can engage with in Kolibri. Learners receive instant feedback for each answer (correct or incorrect). Kolibri will display available questions in an exercise until the learner achieves mastery.',
-=======
-      labelText: 'Mastery Criteria',
-      exerciseHeader: 'About mastery criteria',
-      exerciseDescripiton:
-        'An exercise contains a set of interactive questions that a learner can engage with in Kolibri. They will receive instant feedback on whether they answer each question correctly or incorrectly. Kolibri will cycle through the available questions in an exercise until the learner achieves mastery.',
->>>>>>> 8981410d
       masteryDescripiton:
         'Kolibri marks an exercise as "completed" when the mastery criteria is met. Here are the different types of mastery criteria for an exercise:',
       masteryValidationMessage: 'Field is required',
