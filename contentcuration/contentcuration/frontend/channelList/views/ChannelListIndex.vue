--- conflicted
+++ resolved
@@ -112,15 +112,12 @@
       PoliciesModal,
       OfflineText,
     },
-<<<<<<< HEAD
     mixins: [constantsTranslationMixin],
-=======
     data() {
       return {
         showPolicyModal: false,
       };
     },
->>>>>>> 5e79783f
     computed: {
       ...mapState({
         loggedIn: state => state.session.loggedIn,
