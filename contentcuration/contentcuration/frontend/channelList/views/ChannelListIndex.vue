--- conflicted
+++ resolved
@@ -141,12 +141,6 @@
         });
       }
     },
-    mounted() {
-      if (localStorage['loggedOut']) {
-        delete localStorage['loggedOut'];
-        this.$store.dispatch('showSnackbar', { text: this.$tr('loggedOutMessage') });
-      }
-    },
     methods: {
       ...mapActions('channelList', ['loadInvitationList']),
       getChannelLink(listType) {
@@ -162,11 +156,7 @@
       channelSets: 'Collections',
       catalog: 'Public',
       invitations: 'You have {count, plural,\n =1 {# invitation}\n other {# invitations}}',
-<<<<<<< HEAD
-      loggedOutMessage: 'You have successfully logged out',
-=======
       libraryTitle: 'Kolibri Content Library',
->>>>>>> 12d1feda
     },
   };
 
