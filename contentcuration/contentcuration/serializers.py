import logging
from contentcuration.models import Channel, TopicTree, ContentTag, Node, ContentLicense, Exercise, AssessmentItem, File, Format, MimeType
from rest_framework import serializers
from rest_framework_bulk import BulkListSerializer, BulkSerializerMixin
from contentcuration.api import count_children, get_total_size, get_node_siblings, get_node_ancestors, get_child_names
from rest_framework.utils import model_meta
from collections import OrderedDict
from rest_framework.fields import set_value, SkipField
from rest_framework.exceptions import ValidationError
from django.core.exceptions import ValidationError as DjangoValidationError
from django.db import transaction

class LicenseSerializer(serializers.ModelSerializer):
    class Meta:
        model = ContentLicense
        fields = ('license_name', 'exists', 'id')

class ChannelSerializer(serializers.ModelSerializer):
    resource_count = serializers.SerializerMethodField('count_resources')
    resource_size = serializers.SerializerMethodField('calculate_resources_size')

    def count_resources(self, channel):
        if not channel.draft:
            return 0
        else:
            return count_children(channel.draft.root_node) + count_children(channel.clipboard.root_node)

    def calculate_resources_size(self, channel):
        if not channel.draft:
            return 0
        else:
            return get_total_size(channel.draft.root_node) + get_total_size(channel.clipboard.root_node)

    class Meta:
        model = Channel
        fields = ('name', 'description', 'editors', 'id', 'draft', 'clipboard', 'deleted', 'published','channel_id', 'resource_count', 'resource_size')

class TopicTreeSerializer(serializers.ModelSerializer):
    name = serializers.SerializerMethodField('get_channel_name')

    def get_channel_name(self, tree):
        return tree.channel.name

    class Meta:
        model = TopicTree
        fields = ('name', 'channel', 'root_node', 'id')

class FileSerializer(serializers.ModelSerializer):
    content_copy = serializers.FileField(use_url=False)

    def get(*args, **kwargs):
         return super.get(*args, **kwargs)
    class Meta:
        model = File
        fields = ('checksum', 'extension', 'file_size', 'content_copy', 'id', 'available', 'format')

class FormatSerializer(serializers.ModelSerializer):
   files = FileSerializer(many=True, read_only=True)

   class Meta:
        model = Format
        fields = ('format_size', 'quality', 'contentmetadata', 'available', 'mimetype', 'id', 'files')

class TagSerializer(serializers.ModelSerializer):
   class Meta:
    model = ContentTag
    fields = ('tag_name', 'tag_type')


class CustomListSerializer(serializers.ListSerializer):
    def update(self, instance, validated_data):
        node_mapping = {node.id: node for node in instance}
        update_nodes = {}
        ret = []
        tag_names = []
<<<<<<< HEAD

=======
>>>>>>> d346a0a2
        with transaction.atomic():
            for item in validated_data:
                tag_names += item.pop('tags')
                if 'id' in item:
                    update_nodes[item['id']] = item
                else:
                    # create new nodes
                    ret.append(Node.objects.create(**item))

        # get all tags, if doesn't exist, create them.
        # this step is also needed for adding new tags to existing node.
        # in this case, we don't need the list of all_tags_pk, but we need to create the new tags.
        new_tags = []
        existing_tags = []
        tag_names = list(set(tag_names)) #get rid of repetitive tag_names
        for name in tag_names:
            tag_tuple = ContentTag.objects.get_or_create(tag_name=name)
            if tag_tuple[1]:
                new_tags.append(tag_tuple[0])
            else:
                existing_tags.append(tag_tuple[0])

        if ret:
            # new nodes and tags have been created, now add tags to them
            bulk_adding_list = []
            ThroughModel = Node.tags.through
            all_tags = existing_tags + new_tags
            for tag in all_tags:
                for node in ret:
                    bulk_adding_list.append(ThroughModel(node_id=node.pk, contenttag_id=tag.pk))
            ThroughModel.objects.bulk_create(bulk_adding_list)

        # Perform updates.
        if update_nodes:
            for node_id, data in update_nodes.items():
                node = node_mapping.get(node_id, None)
                if node:
                    # potential optimization opportunity
                    for attr, value in data.items():
                        setattr(node, attr, value)

                    if new_tags:
                        setattr(node, 'tags', new_tags+existing_tags)
                    elif not existing_tags:
                        setattr(node, 'tags', [])

                    node.save()
                    ret.append(node)

        return ret


class NodeSerializer(BulkSerializerMixin, serializers.ModelSerializer):
    children = serializers.PrimaryKeyRelatedField(many=True, read_only=True)
    formats = FormatSerializer(many=True, read_only=True)
    tags = TagSerializer(many=True, required=False)
    id = serializers.IntegerField(required=False)

    resource_count = serializers.SerializerMethodField('count_resources')
    resource_size = serializers.SerializerMethodField('calculate_resources_size')
    ancestors = serializers.SerializerMethodField('get_node_ancestors')


    def to_internal_value(self, data):
        """
        In order to be able to handle passing tag_name in array,
        we need to overwrite this method to bypass run_validation for tags
        """
        if not isinstance(data, dict):
            message = self.error_messages['invalid'].format(
                datatype=type(data).__name__
            )
            raise ValidationError({
                api_settings.NON_FIELD_ERRORS_KEY: [message]
            })

        ret = OrderedDict()
        errors = OrderedDict()
        fields = self._writable_fields

        for field in fields:
            validate_method = getattr(self, 'validate_' + field.field_name, None)
            primitive_value = field.get_value(data)
            try:
                if field.field_name != 'tags':
                    validated_value = field.run_validation(primitive_value)
                else:
                    validated_value = primitive_value

                if validate_method is not None:
                    validated_value = validate_method(validated_value)
            except ValidationError as exc:
                errors[field.field_name] = exc.detail
            except DjangoValidationError as exc:
                errors[field.field_name] = list(exc.messages)
            except SkipField:
                pass
            else:
                set_value(ret, field.source_attrs, validated_value)

        if errors:
            raise ValidationError(errors)

        return ret

    def create(self, validated_data):
        ModelClass = self.Meta.model
        info = model_meta.get_field_info(ModelClass)
        many_to_many = {}
        for field_name, relation_info in info.relations.items():
            if relation_info.to_many and (field_name in validated_data):
                many_to_many[field_name] = validated_data.pop(field_name)

        try:
            instance = ModelClass.objects.create(**validated_data)
        except TypeError as exc:
            msg = (
                'Got a `TypeError` when calling `%s.objects.create()`. '
                'This may be because you have a writable field on the '
                'serializer class that is not a valid argument to '
                '`%s.objects.create()`. You may need to make the field '
                'read-only, or override the %s.create() method to handle '
                'this correctly.\nOriginal exception text was: %s.' %
                (
                    ModelClass.__name__,
                    ModelClass.__name__,
                    self.__class__.__name__,
                    exc
                )
            )
            raise TypeError(msg)

        # Save many-to-many relationships after the instance is created.
        if self.validated_data['tags']:
            tag_list = []
            for tag in self.validated_data['tags']:
                # tag_list.append(ContentTag.objects.get_or_create(tag_name=tag['tag_name'])[0])
                tag_list.append(ContentTag.objects.get_or_create(tag_name=tag)[0])
            setattr(instance, 'tags', tag_list)
            many_to_many.pop('tags')


        if many_to_many:
            for field_name, value in many_to_many.items():
                setattr(instance, field_name, value)

        instance.save()

        return instance

    def update(self, instance, validated_data):
        """
        Since we are not doing anything crazy about the nested writable field(tags here),
        so just bypass the raise_errors_on_nested_writes().
        This may need to change in the future when we need to do crazy things on nested writable field.
        """
        for attr, value in validated_data.items():
            setattr(instance, attr, value)
        instance.save()
        return instance

    def count_resources(self, node):
        return count_children(node)

    def calculate_resources_size(self, node):
        return get_total_size(node)

    def get_node_ancestors(self,node):
        return get_node_ancestors(node)

    class Meta:
        list_serializer_class = CustomListSerializer
        model = Node
        fields = ('title', 'published', 'total_file_size', 'id', 'description', 'published',  'sort_order',
                 'license_owner', 'license', 'kind', 'children', 'parent', 'content_id', 'formats',
                 'original_filename', 'resource_count', 'resource_size', 'ancestors', 'tags')

class MimeTypeSerializer(serializers.ModelSerializer):
   class Meta:
    model = MimeType
    fields = ('readable_name', 'machine_name', 'id')

class ExerciseSerializer(serializers.ModelSerializer):
    class Meta:
        model = Exercise
        fields = ('title', 'description', 'id')

class AssessmentItemSerializer(BulkSerializerMixin, serializers.ModelSerializer):
    exercise = serializers.PrimaryKeyRelatedField(queryset=Exercise.objects.all())

    class Meta:
        model = AssessmentItem
        fields = ('question', 'type', 'answers', 'id', 'exercise')
        list_serializer_class = BulkListSerializer<|MERGE_RESOLUTION|>--- conflicted
+++ resolved
@@ -73,10 +73,7 @@
         update_nodes = {}
         ret = []
         tag_names = []
-<<<<<<< HEAD
-
-=======
->>>>>>> d346a0a2
+
         with transaction.atomic():
             for item in validated_data:
                 tag_names += item.pop('tags')
