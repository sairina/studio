--- conflicted
+++ resolved
@@ -616,21 +616,6 @@
     def get_date_updated(self, channel):
         return channel.staging_tree.created.strftime("%X %x") if channel.staging_tree else None
 
-<<<<<<< HEAD
-=======
-    def generate_thumbnail_url(self, channel):
-        if channel.thumbnail and 'static' not in channel.thumbnail:
-            return generate_storage_url(channel.thumbnail)
-        return '/static/img/kolibri_placeholder.png'
-
-    def check_for_changes(self, channel):
-        return channel.main_tree and channel.main_tree.get_descendants().filter(changed=True).count() > 0
-
-    def get_channel_primary_token(self, channel):
-        if channel.secret_tokens.filter(is_primary=True).exists():
-            return channel.secret_tokens.get(is_primary=True).token
-
->>>>>>> c4b089db
     @staticmethod
     def setup_eager_loading(queryset):
         """ Perform necessary eager loading of data. """
@@ -642,16 +627,8 @@
         fields = (
             'id', 'created', 'updated', 'name', 'description', 'has_changed', 'editors', 'main_tree', 'trash_tree',
             'staging_tree', 'source_id', 'source_domain', 'ricecooker_version', 'thumbnail', 'version', 'deleted',
-<<<<<<< HEAD
             'public', 'thumbnail_url','thumbnail_encoding', 'pending_editors', 'viewers', 'tags', 'preferences',
             'language', 'primary_token', 'priority')
-=======
-<<<<<<< HEAD
-            'public', 'thumbnail_url','thumbnail_encoding', 'pending_editors', 'viewers', 'tags', 'preferences', 'primary_token')
-=======
-            'public', 'thumbnail_url','thumbnail_encoding', 'pending_editors', 'viewers', 'tags', 'preferences', 'language')
->>>>>>> 1bcaab9fc10fe8891c6ed4162117004e36135f50
->>>>>>> c4b089db
 
 
 class AccessibleChannelListSerializer(ChannelFieldMixin, serializers.ModelSerializer):
@@ -675,44 +652,16 @@
     created = serializers.SerializerMethodField('get_date_created')
     modified = serializers.SerializerMethodField('get_date_modified')
     primary_token = serializers.SerializerMethodField('get_channel_primary_token')
-<<<<<<< HEAD
-=======
-
-    def get_date_created(self, channel):
-        return channel.main_tree.created
-
-    def get_date_modified(self, channel):
-        return channel.main_tree.get_descendants(include_self=True).aggregate(last_modified=Max('modified'))['last_modified']
-
-    def get_resource_count(self, channel):
-        return channel.main_tree.get_descendants().exclude(kind_id=content_kinds.TOPIC).count()
-
-    def check_published(self, channel):
-        return channel.main_tree.published
->>>>>>> c4b089db
 
     def generate_thumbnail_url(self, channel):
         if channel.thumbnail and 'static' not in channel.thumbnail:
             return generate_storage_url(channel.thumbnail)
         return '/static/img/kolibri_placeholder.png'
 
-    def get_channel_primary_token(self, channel):
-        if channel.secret_tokens.filter(is_primary=True).exists():
-            return channel.secret_tokens.get(is_primary=True).token
-
     class Meta:
         model = Channel
-<<<<<<< HEAD
         fields = ('id', 'created', 'name', 'published', 'pending_editors', 'editors', 'viewers', 'modified', 'language', 'primary_token', 'priority',
-=======
-<<<<<<< HEAD
-        fields = ('id', 'created', 'name', 'published', 'pending_editors', 'editors', 'viewers', 'is_bookmarked', 'modified',
-                  'description', 'count', 'version', 'public', 'thumbnail_url', 'thumbnail', 'thumbnail_encoding', 'deleted', 'preferences', 'primary_token')
-=======
-        fields = ('id', 'created', 'name', 'published', 'pending_editors', 'editors', 'viewers', 'modified', 'language',
->>>>>>> c4b089db
                   'description', 'count', 'version', 'public', 'thumbnail_url', 'thumbnail', 'thumbnail_encoding', 'deleted', 'preferences')
->>>>>>> 1bcaab9fc10fe8891c6ed4162117004e36135f50
 
 class AltChannelListSerializer(ChannelFieldMixin, serializers.ModelSerializer):
     thumbnail_url = serializers.SerializerMethodField('generate_thumbnail_url')
@@ -750,13 +699,6 @@
         model = Channel
         fields = ('id', 'name', 'language', 'description', 'count', 'thumbnail_url', 'version', 'kind_count', 'size', 'priority')
 
-"""
-- filter by language and paginate
-- add sort order/priority on public channels
-- search by langauge/keywords on metadata/tags
-- return: {kinds of resources}
-"""
-
 class UserSerializer(serializers.ModelSerializer):
     class Meta:
         model = User
@@ -798,24 +740,10 @@
     def compute_item_count(self, channel):
         return channel.main_tree.get_descendant_count()
 
-<<<<<<< HEAD
     class Meta:
         model = Channel
         fields = ('id', 'created', 'modified', 'name', 'published', 'editors', 'viewers', 'staging_tree', 'description', 'count',
                   'version', 'public', 'deleted', 'ricecooker_version', 'download_url', 'primary_token', 'priority')
-=======
-    def check_published(self, channel):
-        return channel.main_tree.published
-
-    def get_channel_primary_token(self, channel):
-        if channel.secret_tokens.filter(is_primary=True).exists():
-            return channel.secret_tokens.get(is_primary=True).token
-
-    class Meta:
-        model = Channel
-        fields = ('id', 'created', 'modified', 'name', 'published', 'editors', 'viewers', 'staging_tree',
-                  'description', 'count', 'version', 'public', 'deleted', 'ricecooker_version', 'download_url', 'primary_token')
->>>>>>> c4b089db
 
 class SimplifiedChannelListSerializer(serializers.ModelSerializer):
     class Meta:
