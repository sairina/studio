--- conflicted
+++ resolved
@@ -19,28 +19,16 @@
 
 class NodeSerializer(BulkSerializerMixin, serializers.ModelSerializer):
     children = serializers.PrimaryKeyRelatedField(many=True, read_only=True)
-<<<<<<< HEAD
 
     class Meta:
         model = Node
         fields = ('title', 'published', 'total_file_size', 'id', 'description', 'published', 'tags', 
                   'sort_order', 'license_owner', 'license', 'kind', 'children', 'parent', 'content_id')
 
-class FileSerializer(serializers.ModelSerializer):
-    class Meta:
-        model = File
-        fields = ('checksum', 'extension', 'file_size', 'content_copy', 'id', 'available', 'format')
-
 class FormatSerializer(serializers.ModelSerializer):
    class Meta:
     model = Format
     fields = ('format_size', 'quality', 'contentmetadata', 'available', 'mimetype', 'id') 
-
-=======
-    class Meta:
-        model = Node
-        fields = ('title', 'published', 'total_file_size', 'id', 'description', 'published', 
-                  'sort_order', 'license_owner', 'license', 'kind', 'children', 'parent', 'content_id')
 
 class FileSerializer(serializers.ModelSerializer):
     content_copy = serializers.FileField(use_url=False)
@@ -50,25 +38,16 @@
     class Meta:
         model = File
         fields = ('checksum', 'extension', 'file_size', 'content_copy', 'id', 'available', 'format')
-
-class FormatSerializer(serializers.ModelSerializer):
-   class Meta:
-    model = Format
-    fields = ('format_size', 'quality', 'contentmetadata', 'available', 'mimetype', 'id') 
-
->>>>>>> a663727d
+        
 class MimeTypeSerializer(serializers.ModelSerializer):
    class Meta:
     model = MimeType
     fields = ('readable_name', 'machine_name', 'id') 
-<<<<<<< HEAD
 
 class TagSerializer(serializers.ModelSerializer):
    class Meta:
     model = ContentTag
     fields = ('tag_name', 'tag_type', 'id') 
-=======
->>>>>>> a663727d
 
 class ExerciseSerializer(serializers.ModelSerializer):
     class Meta:
