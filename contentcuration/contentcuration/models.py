--- conflicted
+++ resolved
@@ -17,11 +17,7 @@
 from django.core.mail import send_mail, EmailMultiAlternatives
 from django.template.loader import render_to_string
 
-<<<<<<< HEAD
-from le_utils import constants
-=======
 from le_utils.constants import content_kinds,file_formats, format_presets, licenses, exercises
->>>>>>> 27fd33f8
 
 class UserManager(BaseUserManager):
     def create_user(self, email, first_name, last_name, password=None):
@@ -286,28 +282,20 @@
         #unique_together = ('parent', 'title')
 
 class ContentKind(models.Model):
-    kind = models.CharField(primary_key=True, max_length=200, choices=constants.kind_choices)
+    kind = models.CharField(primary_key=True, max_length=200, choices=content_kinds.choices)
 
     def __str__(self):
         return self.kind
 
 class FileFormat(models.Model):
-<<<<<<< HEAD
-    extension = models.CharField(primary_key=True, max_length=40, choices=constants.format_choices)
-=======
     extension = models.CharField(primary_key=True, max_length=40, choices=file_formats.choices)
->>>>>>> 27fd33f8
     mimetype = models.CharField(max_length=200, blank=True)
 
     def __str__(self):
         return self.extension
 
 class FormatPreset(models.Model):
-<<<<<<< HEAD
-    id = models.CharField(primary_key=True, max_length=150, choices=constants.preset_choices)
-=======
     id = models.CharField(primary_key=True, max_length=150, choices=format_presets.choices)
->>>>>>> 27fd33f8
     readable_name = models.CharField(max_length=400)
     multi_language = models.BooleanField(default=False)
     supplementary = models.BooleanField(default=False)
