--- conflicted
+++ resolved
@@ -22,18 +22,13 @@
 from django.db.models import Q, Sum
 from django.dispatch import receiver
 from django.utils import timezone
-<<<<<<< HEAD
-from le_utils.constants import content_kinds,file_formats, format_presets, licenses, exercises, languages, roles
+from django.utils.translation import ugettext as _
 from django.contrib.postgres.fields import JSONField
-from mptt.models import MPTTModel, TreeForeignKey, TreeManager, raise_if_unsaved
-=======
-from django.utils.translation import ugettext as _
-from jsonfield import JSONField
-from le_utils.constants import (content_kinds, exercises, file_formats,
+from le_utils.constants import (content_kinds, exercises, file_formats, licenses,
                                 format_presets, languages, roles)
 from mptt.models import (MPTTModel, TreeForeignKey, TreeManager,
                          raise_if_unsaved)
->>>>>>> 51c53c4e
+
 from pg_utils import DistinctSum
 
 from contentcuration.statistics import record_channel_stats
