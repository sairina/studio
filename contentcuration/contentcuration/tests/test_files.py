--- conflicted
+++ resolved
@@ -4,12 +4,7 @@
 import json
 
 import pytest
-<<<<<<< HEAD
 from builtins import str
-=======
-from base import BaseAPITestCase
-from base import StudioTestCase
->>>>>>> 67eaa439
 from django.core.files.storage import default_storage
 from django.core.files.uploadedfile import SimpleUploadedFile
 from django.core.urlresolvers import reverse_lazy
@@ -19,6 +14,7 @@
 from past.builtins import basestring
 
 from .base import BaseAPITestCase
+from .base import StudioTestCase
 from .testdata import base64encoding
 from .testdata import fileobj_video
 from .testdata import generated_base64encoding
@@ -257,5 +253,4 @@
         checksum, _, storage_path = write_raw_content_to_storage('some fake PDF data', ext='.pdf')
         assert default_storage.exists(storage_path), 'file should be saved'
         delete_empty_file_reference(checksum, 'pdf')
-        assert not default_storage.exists(storage_path), 'file should be deleted'
-
+        assert not default_storage.exists(storage_path), 'file should be deleted'