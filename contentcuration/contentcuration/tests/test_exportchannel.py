--- conflicted
+++ resolved
@@ -27,6 +27,7 @@
 
 pytestmark = pytest.mark.django_db
 
+
 def fileobj_video(contents=None):
     """
     Create an mp4 video file in storage and then create a File model from it.
@@ -83,16 +84,11 @@
         level1 = mixer.blend(cc.ContentNode, parent=root, kind=topic())
         level2 = mixer.blend(cc.ContentNode, parent=level1, kind=topic())
         leaf = mixer.blend(cc.ContentNode, parent=level2, kind=video())
-<<<<<<< HEAD
         leaf2 = mixer.blend(cc.ContentNode, parent=level2, kind=exercise(), title='EXERCISE 1', extra_fields={
             'mastery_model': 'do_all',
             'randomize': True
         })
         mixer.blend(cc.ContentNode, parent=level2, kind=slideshow(), title="SLIDESHOW 1", extra_fields={})
-=======
-        leaf2 = mixer.blend(cc.ContentNode, parent=level2, kind=exercise(), title='EXERCISE 1',
-                            extra_fields={'mastery_model': 'do_all', 'randomize': True})
->>>>>>> 21abb949
 
         video_file = fileobj_video()
         video_file.contentnode = leaf
@@ -221,7 +217,6 @@
         kolibrinode = create_bare_contentnode(ccnode, ccnode.language, content_channel.id, content_channel.name)
         create_slideshow_manifest(ccnode, kolibrinode)
         manifest_collection = cc.File.objects.filter(contentnode=ccnode, preset_id=u"slideshow_manifest")
-<<<<<<< HEAD
         assert len(manifest_collection) == 1
 
 
@@ -230,7 +225,4 @@
         channel = cc.Channel.objects.create()
         node1 = cc.ContentNode.objects.create(kind_id="exercise", parent_id=channel.main_tree.pk)
         cc.ContentNode.objects.create(kind_id="exercise", prerequisite=[node1.pk])
-        map_prerequisites(node1)
-=======
-        assert len(manifest_collection) == 1
->>>>>>> 21abb949
+        map_prerequisites(node1)