--- conflicted
+++ resolved
@@ -200,12 +200,9 @@
             "language",
             "bookmark",
             "content_defaults",
-<<<<<<< HEAD
             "source_domain",
-=======
             "editors",
             "viewers",
->>>>>>> cb57ee76
         )
         list_serializer_class = BulkListSerializer
         nested_writes = True
@@ -264,6 +261,12 @@
 
 def get_thumbnail_url(item):
     return item.get("thumbnail") and generate_storage_url(item["thumbnail"])
+
+
+def format_domain(item):
+    if item.get('source_domain'):
+        return item['source_domain'] if item['source_domain'].startswith('http') else '//{}'.format(item['source_domain'])
+    return ''
 
 
 class ChannelViewSet(ValuesViewset):
@@ -296,12 +299,9 @@
         "trash_tree__id",
         "content_defaults",
         "deleted",
-<<<<<<< HEAD
         "source_domain",
-=======
         "editor_ids",
         "viewer_ids",
->>>>>>> cb57ee76
     )
 
     field_map = {
@@ -312,6 +312,7 @@
         "trash_id": "trash_tree__id",
         "editors": "editor_ids",
         "viewers": "viewer_ids",
+        "source_domain": format_domain,
     }
 
     def get_queryset(self):
