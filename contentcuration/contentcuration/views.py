--- conflicted
+++ resolved
@@ -23,24 +23,14 @@
 from django.core.files import File as DjFile
 from rest_framework.renderers import JSONRenderer
 from contentcuration.api import write_file_to_storage, check_supported_browsers
-<<<<<<< HEAD
+from contentcuration.utils.files import extract_thumbnail_wrapper, compress_video_wrapper,  generate_thumbnail_from_node, duplicate_file
 from contentcuration.models import Language, Exercise, AssessmentItem, Channel, License, FileFormat, File, FormatPreset, ContentKind, ContentNode, ContentTag, User, Invitation, generate_file_on_disk_name, generate_storage_url
-from contentcuration.serializers import LanguageSerializer, RootNodeSerializer, AssessmentItemSerializer, AccessibleChannelListSerializer, ChannelListSerializer, ChannelSerializer, LicenseSerializer, FileFormatSerializer, FormatPresetSerializer, ContentKindSerializer, ContentNodeSerializer, TagSerializer, UserSerializer, CurrentUserSerializer
-from django.core.cache import cache
-=======
-from contentcuration.utils.files import extract_thumbnail_wrapper, compress_video_wrapper,  generate_thumbnail_from_node, duplicate_file
-from contentcuration.models import Exercise, AssessmentItem, Channel, License, FileFormat, File, FormatPreset, ContentKind, ContentNode, ContentTag, User, Invitation, generate_file_on_disk_name, generate_storage_url
-from contentcuration.serializers import RootNodeSerializer, AssessmentItemSerializer, AccessibleChannelListSerializer, ChannelListSerializer, ChannelSerializer, LicenseSerializer, FileFormatSerializer, FormatPresetSerializer, ContentKindSerializer, ContentNodeSerializer, TagSerializer, UserSerializer, CurrentUserSerializer, FileSerializer
->>>>>>> ddcc48b9
+from contentcuration.serializers import LanguageSerializer, RootNodeSerializer, AssessmentItemSerializer, AccessibleChannelListSerializer, ChannelListSerializer, ChannelSerializer, LicenseSerializer, FileFormatSerializer, FormatPresetSerializer, ContentKindSerializer, ContentNodeSerializer, TagSerializer, UserSerializer, CurrentUserSerializer, FileSerializer
 from le_utils.constants import format_presets, content_kinds, file_formats, exercises
 from rest_framework.authentication import SessionAuthentication, BasicAuthentication, TokenAuthentication
 from rest_framework.permissions import IsAuthenticated
 from rest_framework.decorators import api_view, authentication_classes, permission_classes
 from pressurecooker.videos import guess_video_preset_by_resolution, extract_thumbnail_from_video, compress_video
-<<<<<<< HEAD
-from pressurecooker.encodings import write_base64_to_file
-from django.core.cache import cache
-=======
 from pressurecooker.images import create_tiled_image
 from pressurecooker.encodings import write_base64_to_file
 
@@ -48,7 +38,6 @@
     if request.method == 'POST':
         nodes = ContentNode.objects.filter(pk__in=json.loads(request.body))
         return HttpResponse(JSONRenderer().render(ContentNodeSerializer(nodes, many=True).data))
->>>>>>> ddcc48b9
 
 def base(request):
     if not check_supported_browsers(request.META['HTTP_USER_AGENT']):
@@ -159,56 +148,6 @@
     cache.set(constant.__name__, constant_data, None)
     return constant_data
 
-<<<<<<< HEAD
-def exercise_list(request):
-
-    exercise_list = Exercise.objects.all().order_by('title')
-
-    paged_list = paginator.Paginator(exercise_list, 25)  # Show 25 exercises per page
-
-    page = request.GET.get('page')
-
-    try:
-        exercises = paged_list.page(page)
-    except paginator.PageNotAnInteger:
-        # If page is not an integer, deliver first page.
-        exercises = paged_list.page(1)
-    except paginator.EmptyPage:
-        # If page is out of range (e.g. 9999), deliver last page of results.
-        exercises = paged_list.page(paginator.num_pages)
-
-    # serializer = ExerciseSerializer(exercises.object_list, many=True)
-
-    return render(request, 'exercise_list.html', {"exercises": exercises, "blob": JSONRenderer().render(serializer.data)})
-
-
-def exercise(request, exercise_id):
-
-    exercise = get_object_or_404(ContentNode, id=exercise_id)
-
-    serializer = ContentNodeSerializer(exercise)
-
-    assessment_items = AssessmentItem.objects.filter(exercise=exercise)
-
-    assessment_serialize = AssessmentItemSerializer(assessment_items, many=True)
-
-    return render(request, 'exercise_edit.html', {"exercise": JSONRenderer().render(serializer.data), "assessment_items": JSONRenderer().render(assessment_serialize.data)})
-
-def file_upload(request):
-    if request.method == 'POST':
-        preset = FormatPreset.objects.get(id=request.META.get('HTTP_PRESET'))
-
-        # Implement logic for switching out files without saving it yet
-        ext = os.path.splitext(request.FILES.values()[0]._name)[1].split(".")[-1]
-        original_filename = request.FILES.values()[0]._name
-        size = request.FILES.values()[0]._size
-        file_object = File(file_size=size, file_on_disk=DjFile(request.FILES.values()[0]), file_format=FileFormat.objects.get(extension=ext), original_filename = original_filename, preset=preset)
-
-        # Set language if provided
-        if 'HTTP_LANGUAGE' in request.META:
-            file_object.language = Language.objects.get(id=request.META.get('HTTP_LANGUAGE'))
-
-=======
 def file_upload(request):
     if request.method == 'POST':
         preset = FormatPreset.objects.get(id=request.META.get('HTTP_PRESET'))
@@ -216,7 +155,11 @@
         filename, ext = os.path.splitext(request.FILES.values()[0]._name)
         size = request.FILES.values()[0]._size
         file_object = File(file_size=size, file_on_disk=DjFile(request.FILES.values()[0]), file_format_id=ext[1:], original_filename=filename, preset=preset)
->>>>>>> ddcc48b9
+
+        # Set language if provided
+        if 'HTTP_LANGUAGE' in request.META:
+            file_object.language = Language.objects.get(id=request.META.get('HTTP_LANGUAGE'))
+
         file_object.save()
         return HttpResponse(json.dumps({
             "success": True,
@@ -230,16 +173,12 @@
         size = request.FILES.values()[0]._size
         presets = FormatPreset.objects.filter(allowed_formats__extension__contains=ext[1:])
         kind = presets.first().kind
-<<<<<<< HEAD
-        new_node = ContentNode(title=original_filename.split(".")[0], kind=kind, license_id=settings.DEFAULT_LICENSE, author=request.user.get_full_name())
-=======
         original_filename = request.FILES.values()[0]._name
         preferences = json.loads(request.user.preferences)
         author = preferences.get('author') if isinstance(preferences.get('author'), basestring) else request.user.get_full_name()
         license = License.objects.filter(license_name=preferences.get('license')).first() # Use filter/first in case preference hasn't been set
         license_id = license.pk if license else settings.DEFAULT_LICENSE
         new_node = ContentNode(title=original_filename.split(".")[0], kind=kind, license_id=license_id, author=author, copyright_holder=preferences.get('copyright_holder') )
->>>>>>> ddcc48b9
         new_node.save()
         file_object = File(file_on_disk=DjFile(request.FILES.values()[0]), file_format_id=ext[1:], original_filename = original_filename, contentnode=new_node, file_size=size)
         file_object.save()
@@ -311,15 +250,9 @@
         file_object.save()
         return HttpResponse(json.dumps({
             "success": True,
-<<<<<<< HEAD
-            "filename": exercises.CONTENT_STORAGE_FORMAT.format(str(file_object)),
-            "file_id": file_object.pk,
-            "filepath": generate_storage_url(str(file_object)),
-=======
             "formatted_filename": exercises.CONTENT_STORAGE_FORMAT.format(str(file_object)),
             "file_id": file_object.pk,
             "path": generate_storage_url(str(file_object)),
->>>>>>> ddcc48b9
         }))
 
 def duplicate_nodes(request):
