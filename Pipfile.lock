{
    "_meta": {
        "hash": {
            "sha256": "67e29cb5ac14a5a4f6f339ab69b4cfb1a903269335cd132ea0492d17a7ea51a9"
        },
        "pipfile-spec": 6,
        "requires": {
            "python_version": "2.7"
        },
        "sources": [
            {
                "name": "pypi",
                "url": "https://pypi.org/simple",
                "verify_ssl": true
            }
        ]
    },
    "default": {
        "alabaster": {
            "hashes": [
                "sha256:446438bdcca0e05bd45ea2de1668c1d9b032e1a9154c2c259092d77031ddd359",
                "sha256:a661d72d58e6ea8a57f7a86e37d86716863ee5e92788398526d58b26a4e4dc02"
            ],
            "version": "==0.7.12"
        },
        "amqp": {
            "hashes": [
                "sha256:6e649ca13a7df3faacdc8bbb280aa9a6602d22fd9d545336077e573a1f4ff3b8",
                "sha256:77f1aef9410698d20eaeac5b73a87817365f457a507d82edf292e12cbb83b08d"
            ],
            "version": "==2.5.2"
        },
        "argh": {
            "hashes": [
                "sha256:a9b3aaa1904eeb78e32394cd46c6f37ac0fb4af6dc488daa58971bdc7d7fcaf3",
                "sha256:e9535b8c84dc9571a48999094fda7f33e63c3f1b74f3e5f3ac0105a58405bb65"
            ],
            "version": "==0.26.2"
        },
        "babel": {
            "hashes": [
                "sha256:1aac2ae2d0d8ea368fa90906567f5c08463d98ade155c0c4bfedd6a0f7160e38",
                "sha256:d670ea0b10f8b723672d3a6abeb87b565b244da220d76b4dba1b66269ec152d4"
            ],
            "version": "==2.8.0"
        },
        "backoff": {
            "hashes": [
                "sha256:5e73e2cbe780e1915a204799dba0a01896f45f4385e636bcca7a0614d879d0cd",
                "sha256:b8fba021fac74055ac05eb7c7bfce4723aedde6cd0a504e5326bcb0bdd6d19a4"
            ],
            "index": "pypi",
            "version": "==1.10.0"
        },
        "backports-abc": {
            "hashes": [
                "sha256:033be54514a03e255df75c5aee8f9e672f663f93abb723444caec8fe43437bde",
                "sha256:52089f97fe7a9aa0d3277b220c1d730a85aefd64e1b2664696fe35317c5470a7"
            ],
            "index": "pypi",
            "version": "==0.5"
        },
        "backports.functools-lru-cache": {
            "hashes": [
                "sha256:0bada4c2f8a43d533e4ecb7a12214d9420e66eb206d54bf2d682581ca4b80848",
                "sha256:8fde5f188da2d593bd5bc0be98d9abc46c95bb8a9dde93429570192ee6cc2d4a"
            ],
            "markers": "python_version < '3'",
            "version": "==1.6.1"
        },
        "beautifulsoup4": {
            "hashes": [
                "sha256:05fd825eb01c290877657a56df4c6e4c311b3965bda790c613a3d6fb01a5462a",
                "sha256:9fbb4d6e48ecd30bcacc5b63b94088192dcda178513b2ae3c394229f8911b887",
                "sha256:e1505eeed31b0f4ce2dbb3bc8eb256c04cc2b3b72af7d551a4ab6efd5cbe5dae"
            ],
            "version": "==4.8.2"
        },
        "billiard": {
            "hashes": [
                "sha256:42d9a227401ac4fba892918bba0a0c409def5435c4b483267ebfe821afaaba0e"
            ],
            "version": "==3.5.0.5"
        },
        "boto3": {
            "hashes": [
<<<<<<< HEAD
                "sha256:916efdecda945daba08dca9032373440db681e53e6b46e7d0cae104ffd5ac7ca",
                "sha256:925899699b81977b75d4036fc478209916f4547f8683e5c7b1ad678317a6652e"
            ],
            "version": "==1.11.3"
        },
        "botocore": {
            "hashes": [
                "sha256:799562d2af023f49518676c6b72ee07325da027513406b4b9d8e5b74ecea8257",
                "sha256:80e6522c4bb8d98dab9fd77708c6722bee775c7b85a77326ef44543062a17462"
            ],
            "version": "==1.14.3"
=======
                "sha256:287ae58a50cc23f4254740c5388abc3c5f25891f062c40597a997f21d1f960db",
                "sha256:71f2346d089aba5f55eb2effe5e3c6acc1b851a519bcc4f147006e1db8548fe5"
            ],
            "version": "==1.11.6"
        },
        "botocore": {
            "hashes": [
                "sha256:629ce71d425b9bc55553a7b0b0584c162edff04b00eb225ccec8f72cadc1c63c",
                "sha256:7bd74f1c0f99344571fd322f2d7708deac0546b4ce19f52e971cc6daec4e2167"
            ],
            "version": "==1.14.6"
>>>>>>> eb091c15
        },
        "cachetools": {
            "hashes": [
                "sha256:428266a1c0d36dc5aca63a2d7c5942e88c2c898d72139fca0e97fdd2380517ae",
                "sha256:8ea2d3ce97850f31e4a08b0e2b5e6c34997d7216a9d2c98e0f3978630d4da69a"
            ],
            "version": "==3.1.1"
        },
        "celery": {
            "hashes": [
                "sha256:6fc4678d1692af97e137b2a9f1c04efd8e7e2fb7134c5c5ad60738cdd927762f",
                "sha256:d1f2a3359bdbdfb344edce98b8e891f5fe64f8a11c5a45538ec20ac237c971f5"
            ],
            "index": "pypi",
            "version": "==4.1.1"
        },
        "certifi": {
            "hashes": [
                "sha256:017c25db2a153ce562900032d5bc68e9f191e44e9a0f762f373977de9df1fbb3",
                "sha256:25b64c7da4cd7479594d035c08c2d809eb4aab3a26e5a990ea98cc450c320f1f"
            ],
            "version": "==2019.11.28"
        },
        "chardet": {
            "hashes": [
                "sha256:84ab92ed1c4d4f16916e05906b6b75a6c0fb5db821cc65e70cbd64a3e2a5eaae",
                "sha256:fc323ffcaeaed0e0a02bf4d117757b98aed530d9ed4531e3e15460124c106691"
            ],
            "version": "==3.0.4"
        },
        "click": {
            "hashes": [
                "sha256:2335065e6395b9e67ca716de5f7526736bfa6ceead690adf616d925bdc622b13",
                "sha256:5b94b49521f6456670fdb30cd82a4eca9412788a93fa6dd6df72c94d5a8ff2d7"
            ],
            "version": "==7.0"
        },
        "contextlib2": {
            "hashes": [
                "sha256:01f490098c18b19d2bd5bb5dc445b2054d2fa97f09a4280ba2c5f3c394c8162e",
                "sha256:3355078a159fbb44ee60ea80abd0d87b80b78c248643b49aa6d94673b413609b"
            ],
            "markers": "python_version < '3.2'",
            "version": "==0.6.0.post1"
        },
        "cssutils": {
            "hashes": [
                "sha256:a2fcf06467553038e98fea9cfe36af2bf14063eb147a70958cfcaa8f5786acaf",
                "sha256:c74dbe19c92f5052774eadb15136263548dd013250f1ed1027988e7fef125c8d"
            ],
            "version": "==1.0.2"
        },
        "cycler": {
            "hashes": [
                "sha256:1d8a5ae1ff6c5cf9b93e8811e581232ad8920aeec647c37316ceac982b08cb2d",
                "sha256:cd7b2d1018258d7247a71425e9f26463dfb444d411c39569972f4ce586b0c9d8"
            ],
            "version": "==0.10.0"
        },
        "ddtrace": {
            "hashes": [
                "sha256:49d71879895e6b12c1e135057cccef10a1e011b3ded4965a90eaa69287b9c1cb"
            ],
            "index": "pypi",
            "version": "==0.8.0"
        },
        "decorator": {
            "hashes": [
                "sha256:54c38050039232e1db4ad7375cfce6748d7b41c29e95a081c8a6d2c30364a2ce",
                "sha256:5d19b92a3c8f7f101c8dd86afd86b0f061a8ce4540ab8cd401fa2542756bce6d"
            ],
            "version": "==4.4.1"
        },
        "django": {
            "hashes": [
                "sha256:0a73696e0ac71ee6177103df984f9c1e07cd297f080f8ec4dc7c6f3fb74395b5",
                "sha256:43a99da08fee329480d27860d68279945b7d8bf7b537388ee2c8938c709b2041"
            ],
            "index": "pypi",
            "version": "==1.11.20"
        },
        "django-cte": {
            "hashes": [
                "sha256:54e32f19162c58d8e7c8919d7243e5a536ca7dd62bae245219a769008df5d458",
                "sha256:be29d81c6104138c19da7b994724a76e5436b9f36d1c880b3f0c5bf2d2e1b94a"
            ],
            "index": "pypi",
            "version": "==1.1.4"
        },
        "django-db-readonly": {
            "hashes": [
                "sha256:586798ceb9885246524b653b2b55c570857615a697241edd134668740eea9ac3",
                "sha256:b022d56fc80149d8d577127ad79a46f9acc370dbaf9ca16f182b3a47c7fca31f"
            ],
            "index": "pypi",
            "version": "==0.5.0"
        },
        "django-email-extras": {
            "hashes": [
                "sha256:68e41442aa23969c17c46c684506cd509ff1a618f158c3d9cd25e88bf4cfc448",
                "sha256:6d2689635b35acd293873cdd5b36a29da0305bdfa8baad27bab32a5ac50caa09"
            ],
            "index": "pypi",
            "version": "==0.3.3"
        },
        "django-filter": {
            "hashes": [
                "sha256:6ef1611aeacfda8f13a075a992ff65687afbd5cc8fcb0f3f1563a9ad4fe2d1b0",
                "sha256:e44620d4e707beaff7396ac8df765dc015a07467df813b9c1663fe4017934b58"
            ],
            "index": "pypi",
            "version": "==1.0.4"
        },
        "django-hashedfilenamestorage": {
            "hashes": [
                "sha256:81cb55c808cfd28c791e88ed446a78982b1a42ff1ca607ac6be863c0557371f9"
            ],
            "index": "pypi",
            "version": "==1.0.0"
        },
        "django-js-asset": {
            "hashes": [
                "sha256:8ec12017f26eec524cab436c64ae73033368a372970af4cf42d9354fcb166bdd",
                "sha256:c163ae80d2e0b22d8fb598047cd0dcef31f81830e127cfecae278ad574167260"
            ],
            "version": "==1.2.2"
        },
        "django-js-reverse": {
            "hashes": [
                "sha256:62c540d46b1de17adcbb80ea6ef7239b4ab9793fadae1595383b2be801b1af60",
                "sha256:928273d0cab8425af1851e9cd0de96d54b60e844163deb39bf0fe3b0585705a4"
            ],
            "index": "pypi",
            "version": "==0.6.1"
        },
        "django-mailgun": {
            "hashes": [
                "sha256:d795076d18c0aa66fbac37f8b428f036417a3ec7ecc2d6499c021d318d60bfff"
            ],
            "index": "pypi",
            "version": "==0.9.1"
        },
        "django-mathfilters": {
            "hashes": [
                "sha256:530774776e5bbf8061c95e3542166fa8a4ec4cd8992b6dc9f3cad866c71051b5",
                "sha256:e570e113a92dd54125fc2066a93b509a521d3f42a4502731775d0f7b92acc3e8"
            ],
            "index": "pypi",
            "version": "==0.4.0"
        },
        "django-mptt": {
            "hashes": [
                "sha256:18a41d1b56ca7c02a5b04d246e33ee2d18f6ee5459c02ed1d945f5abdef23a2e",
                "sha256:689a04cce0981671d6061a9928c33a16b47abb0d4cd43cf7dec31ae284fdae9d"
            ],
            "index": "pypi",
            "version": "==0.9.1"
        },
        "django-pg-utils": {
            "hashes": [
                "sha256:e7cbc1bff95d2ce929268d6f0f8293b1de6520a64f6c84d5badc7a9f9a5facab"
            ],
            "index": "pypi",
            "version": "==0.1.5"
        },
        "django-postmark": {
            "hashes": [
                "sha256:1707f15adf096f76579f97554761e74468630aba40df4a4592659ee3bcfc709d"
            ],
            "index": "pypi",
            "version": "==0.1.6"
        },
        "django-prometheus": {
            "hashes": [
                "sha256:4c30aa8eb944fcf3cf10e20dfabbbe11ad5a84fce62abb3658feffa4e2ac2b97",
                "sha256:8f25e86a3c310f40cf32cfa1b56a2b6df9cb2521e4cb794844958697d98fb3d1"
            ],
<<<<<<< HEAD
            "index": "pypi",
            "version": "==2.0.0.dev124"
=======
            "version": "==2.0.0"
>>>>>>> eb091c15
        },
        "django-redis": {
            "hashes": [
                "sha256:af0b393864e91228dd30d8c85b5c44d670b5524cb161b7f9e41acc98b6e5ace7",
                "sha256:f46115577063d00a890867c6964ba096057f07cb756e78e0503b89cd18e4e083"
            ],
            "index": "pypi",
            "version": "==4.10.0"
        },
        "django-registration": {
            "hashes": [
                "sha256:543ee96540c7a09ea19cfac7d4d282d921fd9a37cdd4ee2e54074d7feaea7697"
            ],
            "index": "pypi",
            "version": "==2.1.2"
        },
        "django-s3-storage": {
            "hashes": [
                "sha256:57a6b6ca3efde28b7612d4d9f6f8622c4fdd11aa933e1d9f07a5da722a54eff3"
            ],
            "index": "pypi",
            "version": "==0.12.4"
        },
        "django-webpack-loader": {
            "hashes": [
                "sha256:60bab6b9a037a5346fad12d2a70a6bc046afb33154cf75ed640b93d3ebd5f520",
                "sha256:970b968c2a8975fb7eff56a3bab5d0d90d396740852d1e0c50c5cfe2b824199a"
            ],
            "index": "pypi",
            "version": "==0.6.0"
        },
        "djangorestframework": {
            "hashes": [
                "sha256:b6714c3e4b0f8d524f193c91ecf5f5450092c2145439ac2769711f7eba89a9d9",
                "sha256:c375e4f95a3a64fccac412e36fb42ba36881e52313ec021ef410b40f67cddca4"
            ],
            "index": "pypi",
            "version": "==3.8.2"
        },
        "djangorestframework-bulk": {
            "hashes": [
                "sha256:39230d8379acebd86d313df6c9150cafecb636eae1d097c30a26389ab9fee5b1"
            ],
            "index": "pypi",
            "version": "==0.2.1"
        },
        "dnspython": {
            "hashes": [
                "sha256:36c5e8e38d4369a08b6780b7f27d790a292b2b08eea01607865bf0936c558e01",
                "sha256:f69c21288a962f4da86e56c4905b49d11aba7938d3d740e80d9e366ee4f1632d"
            ],
            "version": "==1.16.0"
        },
        "docutils": {
            "hashes": [
                "sha256:6c4f696463b79f1fb8ba0c594b63840ebd41f059e92b31957c46b74a4599b6d0",
                "sha256:9e4d7ecfc600058e07ba661411a2b7de2fd0fafa17d1a7f7361cd47b1175c827",
                "sha256:a2aeea129088da402665e92e0b25b04b073c04b2dce4ab65caaa38b7ce2e1a99"
            ],
            "version": "==0.15.2"
        },
        "enum34": {
            "hashes": [
                "sha256:2d81cbbe0e73112bdfe6ef8576f2238f2ba27dd0d55752a776c41d38b7da2850",
                "sha256:644837f692e5f550741432dd3f223bbb9852018674981b1664e5dc339387588a",
                "sha256:6bd0f6ad48ec2aa117d3d141940d484deccda84d4fcd884f5c3d93c23ecd8c79",
                "sha256:8ad8c4783bf61ded74527bffb48ed9b54166685e4230386a9ed9b1279e2df5b1"
            ],
            "markers": "python_version < '3.4'",
            "version": "==1.1.6"
        },
        "eventlet": {
            "hashes": [
                "sha256:658b1cd80937adc1a4860de2841e0528f64e2ca672885c4e00fc0e2217bde6b1",
                "sha256:6c9c625af48424c4680d89314dbe45a76cc990cf002489f9469ff214b044ffc1"
            ],
            "index": "pypi",
            "version": "==0.25.1"
        },
        "ffmpy": {
            "hashes": [
                "sha256:65abdddfa2561bb86b6c9ecfced53c7a15ea5080db4ddad08da7de5a348929f1"
            ],
            "version": "==0.2.2"
        },
        "flower": {
            "hashes": [
                "sha256:7f45acb297ab7cf3dd40140816143a2588f6938dbd70b8c46b59c7d8d1e93d55"
            ],
            "index": "pypi",
            "version": "==0.9.3"
        },
        "future": {
            "hashes": [
                "sha256:b1bead90b70cf6ec3f0710ae53a525360fa360d306a86583adc6bf83a4db537d"
            ],
            "version": "==0.18.2"
        },
        "futures": {
            "hashes": [
                "sha256:49b3f5b064b6e3afc3316421a3f25f66c137ae88f068abbf72830170033c5e16",
                "sha256:7e033af76a5e35f58e56da7a91e687706faf4e7bdfb2cbc3f2cca6b9bcda9794"
            ],
            "markers": "python_version < '3.2'",
            "version": "==3.3.0"
        },
        "google-api-core": {
            "extras": [
                "grpc"
            ],
            "hashes": [
                "sha256:859f7392676761f2b160c6ee030c3422135ada4458f0948c5690a6a7c8d86294",
                "sha256:92e962a087f1c4b8d1c5c88ade1c1dfd550047dcffb320c57ef6a534a20403e2"
            ],
            "version": "==1.16.0"
        },
        "google-api-python-client": {
            "hashes": [
                "sha256:3121d55d106ef1a2756e8074239512055bd99eb44da417b3dd680f9a1385adec",
                "sha256:a8a88174f66d92aed7ebbd73744c2c319b4b1ce828e565f9ec721352d2e2fb8c"
            ],
            "index": "pypi",
            "version": "==1.7.11"
        },
        "google-auth": {
            "hashes": [
                "sha256:053bd396de4a8e83bfd27d0606645735cf68cfe88ec166655efd823f2969a9ee",
                "sha256:abc459495de01c46bbf37ee8d22e6ae9232b3c2e09cfa5f1122b1645603b5def"
            ],
            "version": "==1.10.1"
        },
        "google-auth-httplib2": {
            "hashes": [
                "sha256:098fade613c25b4527b2c08fa42d11f3c2037dda8995d86de0745228e965d445",
                "sha256:f1c437842155680cf9918df9bc51c1182fda41feef88c34004bd1978c8157e08"
            ],
            "version": "==0.0.3"
        },
        "google-cloud-core": {
            "hashes": [
                "sha256:4ae0f37ece5f3b5baf9fa5b79b23482cb43a0207e380b5476cd4bd18e3ddd06d",
                "sha256:83712d41a89ab0f48769a0c2fad0e5eadf521df9bd22b83355efb79b28648027"
            ],
            "index": "pypi",
            "version": "==1.2.0"
        },
        "google-cloud-error-reporting": {
            "hashes": [
                "sha256:845c4d7252f21403a5634a4047c3d77a645df92f6724911a5faf6f5e1bba51fd",
                "sha256:a8b6bd136370bbefe799844e8b800729a96dbddc428de8ba029c2c46967ce5bb"
            ],
            "index": "pypi",
            "version": "==0.33.0"
        },
        "google-cloud-kms": {
            "hashes": [
                "sha256:283ea1d3a051f6f1dcf6a4e4ff9937e3f2d0841c0140be02bc33fba9fe0f480e",
                "sha256:3e9d9e07af8651826db5997ca0f11f02401cef42eb822d416a19df05b17c5a45"
            ],
            "index": "pypi",
            "version": "==0.2.1"
        },
        "google-cloud-logging": {
            "hashes": [
                "sha256:3c12d4421df8e4e77b5e029b1341ae80d180cfda0f9cbef417f36438630cc35f",
                "sha256:d094abf3a98462235d16f171691a9325155ae9357f683b5367dfce663162a1f6"
            ],
            "version": "==1.14.0"
        },
        "google-cloud-storage": {
            "hashes": [
                "sha256:39897db862aebbc72f7261da240ccc96890d711b93a5c2f96d08a6875fe9c54c",
                "sha256:8e9505ad7ba356c0953acefc0cdfd41de0dd5f1df520d1cd5bb31bd34ee45373"
            ],
<<<<<<< HEAD
            "index": "pypi",
=======
>>>>>>> eb091c15
            "version": "==1.25.0"
        },
        "google-resumable-media": {
            "hashes": [
                "sha256:2a8fd188afe1cbfd5998bf20602f76b0336aa892de88fe842a806b9a3ed78d2a",
                "sha256:b86140d5a0b6d290084b11bde90ee9aecad357ba0e0d67388d016b8340320927"
            ],
            "version": "==0.5.0"
        },
        "googleapis-common-protos": {
            "extras": [
                "grpc"
            ],
            "hashes": [
                "sha256:013c91704279119150e44ef770086fdbba158c1f978a6402167d47d5409e226e"
            ],
            "version": "==1.51.0"
        },
        "greenlet": {
            "hashes": [
                "sha256:000546ad01e6389e98626c1367be58efa613fa82a1be98b0c6fc24b563acc6d0",
                "sha256:0d48200bc50cbf498716712129eef819b1729339e34c3ae71656964dac907c28",
                "sha256:23d12eacffa9d0f290c0fe0c4e81ba6d5f3a5b7ac3c30a5eaf0126bf4deda5c8",
                "sha256:37c9ba82bd82eb6a23c2e5acc03055c0e45697253b2393c9a50cef76a3985304",
                "sha256:51503524dd6f152ab4ad1fbd168fc6c30b5795e8c70be4410a64940b3abb55c0",
                "sha256:8041e2de00e745c0e05a502d6e6db310db7faa7c979b3a5877123548a4c0b214",
                "sha256:81fcd96a275209ef117e9ec91f75c731fa18dcfd9ffaa1c0adbdaa3616a86043",
                "sha256:853da4f9563d982e4121fed8c92eea1a4594a2299037b3034c3c898cb8e933d6",
                "sha256:8b4572c334593d449113f9dc8d19b93b7b271bdbe90ba7509eb178923327b625",
                "sha256:9416443e219356e3c31f1f918a91badf2e37acf297e2fa13d24d1cc2380f8fbc",
                "sha256:9854f612e1b59ec66804931df5add3b2d5ef0067748ea29dc60f0efdcda9a638",
                "sha256:99a26afdb82ea83a265137a398f570402aa1f2b5dfb4ac3300c026931817b163",
                "sha256:a19bf883b3384957e4a4a13e6bd1ae3d85ae87f4beb5957e35b0be287f12f4e4",
                "sha256:a9f145660588187ff835c55a7d2ddf6abfc570c2651c276d3d4be8a2766db490",
                "sha256:ac57fcdcfb0b73bb3203b58a14501abb7e5ff9ea5e2edfa06bb03035f0cff248",
                "sha256:bcb530089ff24f6458a81ac3fa699e8c00194208a724b644ecc68422e1111939",
                "sha256:beeabe25c3b704f7d56b573f7d2ff88fc99f0138e43480cecdfcaa3b87fe4f87",
                "sha256:d634a7ea1fc3380ff96f9e44d8d22f38418c1c381d5fac680b272d7d90883720",
                "sha256:d97b0661e1aead761f0ded3b769044bb00ed5d33e1ec865e891a8b128bf7c656"
            ],
            "version": "==0.4.15"
        },
        "grpc-google-iam-v1": {
            "hashes": [
                "sha256:5009e831dcec22f3ff00e89405249d6a838d1449a46ac8224907aa5b0e0b1aec"
            ],
            "version": "==0.11.4"
        },
        "grpcio": {
            "hashes": [
                "sha256:066630f6b62bffa291dacbee56994279a6a3682b8a11967e9ccaf3cc770fc11e",
                "sha256:07e95762ca6b18afbeb3aa2793e827c841152d5e507089b1db0b18304edda105",
                "sha256:0a0fb2f8e3a13537106bc77e4c63005bc60124a6203034304d9101921afa4e90",
                "sha256:0c61b74dcfb302613926e785cb3542a0905b9a3a86e9410d8cf5d25e25e10104",
                "sha256:13383bd70618da03684a8aafbdd9e3d9a6720bf8c07b85d0bc697afed599d8f0",
                "sha256:1c6e0f6b9d091e3717e9a58d631c8bb4898be3b261c2a01fe46371fdc271052f",
                "sha256:1cf710c04689daa5cc1e598efba00b028215700dcc1bf66fcb7b4f64f2ea5d5f",
                "sha256:2da5cee9faf17bb8daf500cd0d28a17ae881ab5500f070a6aace457f4c08cac4",
                "sha256:2f78ebf340eaf28fa09aba0f836a8b869af1716078dfe8f3b3f6ff785d8f2b0f",
                "sha256:33a07a1a8e817d733588dbd18e567caad1a6fe0d440c165619866cd490c7911a",
                "sha256:3d090c66af9c065b7228b07c3416f93173e9839b1d40bb0ce3dd2aa783645026",
                "sha256:42b903a3596a10e2a3727bae2a76f8aefd324d498424b843cfa9606847faea7b",
                "sha256:4fffbb58134c4f23e5a8312ac3412db6f5e39e961dc0eb5e3115ce5aa16bf927",
                "sha256:57be5a6c509a406fe0ffa6f8b86904314c77b5e2791be8123368ad2ebccec874",
                "sha256:5b0fa09efb33e2af4e8822b4eb8b2cbc201d562e3e185c439be7eaeee2e8b8aa",
                "sha256:5ef42dfc18f9a63a06aca938770b69470bb322e4c137cf08cf21703d1ef4ae5c",
                "sha256:6a43d2f2ff8250f200fdf7aa31fa191a997922aa9ea1182453acd705ad83ab72",
                "sha256:6d8ab28559be98b02f8b3a154b53239df1aa5b0d28ff865ae5be4f30e7ed4d3f",
                "sha256:6e47866b7dc14ca3a12d40c1d6082e7bea964670f1c5315ea0fb8b0550244d64",
                "sha256:6edda1b96541187f73aab11800d25f18ee87e53d5f96bb74473873072bf28a0e",
                "sha256:7109c8738a8a3c98cfb5dda1c45642a8d6d35dc00d257ab7a175099b2b4daecd",
                "sha256:8d866aafb08657c456a18c4a31c8526ea62de42427c242b58210b9eae6c64559",
                "sha256:9939727d9ae01690b24a2b159ac9dbca7b7e8e6edd5af6a6eb709243cae7b52b",
                "sha256:99fd873699df17cb11c542553270ae2b32c169986e475df0d68a8629b8ef4df7",
                "sha256:b6fda5674f990e15e1bcaacf026428cf50bce36e708ddcbd1de9673b14aab760",
                "sha256:bdb2f3dcb664f0c39ef1312cd6acf6bc6375252e4420cf8f36fff4cb4fa55c71",
                "sha256:bfd7d3130683a1a0a50c456273c21ec8a604f2d043b241a55235a78a0090ee06",
                "sha256:c6c2db348ac73d73afe14e0833b18abbbe920969bf2c5c03c0922719f8020d06",
                "sha256:cb7a4b41b5e2611f85c3402ac364f1d689f5d7ecbc24a55ef010eedcd6cf460f",
                "sha256:cd3d3e328f20f7c807a862620c6ee748e8d57ba2a8fc960d48337ed71c6d9d32",
                "sha256:d1a481777952e4f99b8a6956581f3ee866d7614100d70ae6d7e07327570b85ce",
                "sha256:d1d49720ed636920bb3d74cedf549382caa9ad55aea89d1de99d817068d896b2",
                "sha256:d42433f0086cccd192114343473d7dbd4aae9141794f939e2b7b83efc57543db",
                "sha256:d44c34463a7c481e076f691d8fa25d080c3486978c2c41dca09a8dd75296c2d7",
                "sha256:d7e5b7af1350e9c8c17a7baf99d575fbd2de69f7f0b0e6ebd47b57506de6493a",
                "sha256:d9542366a0917b9b48bab1fee481ac01f56bdffc52437b598c09e7840148a6a9",
                "sha256:df7cdfb40179acc9790a462c049e0b8e109481164dd7ad1a388dd67ff1528759",
                "sha256:e1a9d9d2e7224d981aea8da79260c7f6932bf31ce1f99b7ccfa5eceeb30dc5d0",
                "sha256:ed10e5fad105ecb0b12822f924e62d0deb07f46683a0b64416b17fd143daba1d",
                "sha256:f0ec5371ce2363b03531ed522bfbe691ec940f51f0e111f0500fc0f44518c69d",
                "sha256:f6580a8a4f5e701289b45fd62a8f6cb5ec41e4d77082424f8b676806dcd22564",
                "sha256:f7b83e4b2842d44fce3cdc0d54db7a7e0d169a598751bf393601efaa401c83e0",
                "sha256:ffec45b0db18a555fdfe0c6fa2d0a3fceb751b22b31e8fcd14ceed7bde05481e"
            ],
            "version": "==1.26.0"
        },
        "gspread": {
            "hashes": [
                "sha256:1cc06b22c6a1b6726925defcd41c19ce6cd5ab939252e72759bdf0353e36f552",
                "sha256:d378dfcea467c0ae56b49ec223169b887e52ce25f3bafa33853b473401d92e7f"
            ],
            "index": "pypi",
            "version": "==3.0.1"
        },
        "gunicorn": {
            "hashes": [
                "sha256:723234ea1fa8dff370ab69830ba8bc37469a7cba13fd66055faeef24085e6530",
                "sha256:813f6916d18a4c8e90efde72f419308b357692f81333cb1125f80013d22fb618"
            ],
            "index": "pypi",
            "version": "==19.6.0"
        },
        "html5lib": {
            "hashes": [
                "sha256:08a3efc117a4fc8c82c3c6d10d6f58ae266428d57ed50258a1466d2cd88de745",
                "sha256:0d5fd54d5b2b79b876007a70c033a4023577768d18022c15681c00561432a0f9"
            ],
            "version": "==1.0b10"
        },
        "httplib2": {
            "hashes": [
                "sha256:882e199170aa5a244463dd7b2a96439723de3a993a56710d4b2ec64092aab176",
                "sha256:b6a5a3faa31b56d6eaa61b22e328bfa73a877fe4308b02aa98d6d424ff865564"
            ],
            "version": "==0.16.0"
        },
        "idna": {
            "hashes": [
                "sha256:c357b3f628cf53ae2c4c05627ecc484553142ca23264e593d327bcde5e9c3407",
                "sha256:ea8b7f6188e6fa117537c3df7da9fc686d485087abf6ac197f9c46432f7e4a3c"
            ],
            "version": "==2.8"
        },
        "imagesize": {
            "hashes": [
                "sha256:6965f19a6a2039c7d48bca7dba2473069ff854c36ae6f19d2cde309d998228a1",
                "sha256:b1f6b5a4eab1f73479a50fb79fcf729514a900c341d8503d62a62dbc4127a2b1"
            ],
            "version": "==1.2.0"
        },
        "jinja2": {
            "hashes": [
                "sha256:74320bb91f31270f9551d46522e33af46a80c3d619f4a4bf42b3164d30b5911f",
                "sha256:9fe95f19286cfefaa917656583d020be14e7859c6b0252588391e47db34527de"
            ],
            "version": "==2.10.3"
        },
        "jmespath": {
            "hashes": [
                "sha256:3720a4b1bd659dd2eecad0666459b9788813e032b83e7ba58578e48254e0a0e6",
                "sha256:bde2aef6f44302dfb30320115b17d030798de8c4110e28d5cf6cf91a7a31074c"
            ],
            "version": "==0.9.4"
        },
        "jsonfield": {
            "hashes": [
                "sha256:a0a7fdee736ff049059409752b045281a225610fecbda9b9bd588ba976493c12",
                "sha256:beb1cd4850d6d6351c32daefcb826c01757744e9c863228a642f87a1a4acb834"
            ],
            "index": "pypi",
            "version": "==2.0.2"
        },
        "kiwisolver": {
            "hashes": [
                "sha256:05b5b061e09f60f56244adc885c4a7867da25ca387376b02c1efc29cc16bcd0f",
                "sha256:210d8c39d01758d76c2b9a693567e1657ec661229bc32eac30761fa79b2474b0",
                "sha256:26f4fbd6f5e1dabff70a9ba0d2c4bd30761086454aa30dddc5b52764ee4852b7",
                "sha256:3b15d56a9cd40c52d7ab763ff0bc700edbb4e1a298dc43715ecccd605002cf11",
                "sha256:3b2378ad387f49cbb328205bda569b9f87288d6bc1bf4cd683c34523a2341efe",
                "sha256:400599c0fe58d21522cae0e8b22318e09d9729451b17ee61ba8e1e7c0346565c",
                "sha256:47b8cb81a7d18dbaf4fed6a61c3cecdb5adec7b4ac292bddb0d016d57e8507d5",
                "sha256:53eaed412477c836e1b9522c19858a8557d6e595077830146182225613b11a75",
                "sha256:58e626e1f7dfbb620d08d457325a4cdac65d1809680009f46bf41eaf74ad0187",
                "sha256:5a52e1b006bfa5be04fe4debbcdd2688432a9af4b207a3f429c74ad625022641",
                "sha256:5c7ca4e449ac9f99b3b9d4693debb1d6d237d1542dd6a56b3305fe8a9620f883",
                "sha256:682e54f0ce8f45981878756d7203fd01e188cc6c8b2c5e2cf03675390b4534d5",
                "sha256:76275ee077772c8dde04fb6c5bc24b91af1bb3e7f4816fd1852f1495a64dad93",
                "sha256:79bfb2f0bd7cbf9ea256612c9523367e5ec51d7cd616ae20ca2c90f575d839a2",
                "sha256:7f4dd50874177d2bb060d74769210f3bce1af87a8c7cf5b37d032ebf94f0aca3",
                "sha256:8944a16020c07b682df861207b7e0efcd2f46c7488619cb55f65882279119389",
                "sha256:8aa7009437640beb2768bfd06da049bad0df85f47ff18426261acecd1cf00897",
                "sha256:9105ce82dcc32c73eb53a04c869b6a4bc756b43e4385f76ea7943e827f529e4d",
                "sha256:933df612c453928f1c6faa9236161a1d999a26cd40abf1dc5d7ebbc6dbfb8fca",
                "sha256:939f36f21a8c571686eb491acfffa9c7f1ac345087281b412d63ea39ca14ec4a",
                "sha256:9491578147849b93e70d7c1d23cb1229458f71fc79c51d52dce0809b2ca44eea",
                "sha256:9733b7f64bd9f807832d673355f79703f81f0b3e52bfce420fc00d8cb28c6a6c",
                "sha256:a02f6c3e229d0b7220bd74600e9351e18bc0c361b05f29adae0d10599ae0e326",
                "sha256:a0c0a9f06872330d0dd31b45607197caab3c22777600e88031bfe66799e70bb0",
                "sha256:aa716b9122307c50686356cfb47bfbc66541868078d0c801341df31dca1232a9",
                "sha256:acc4df99308111585121db217681f1ce0eecb48d3a828a2f9bbf9773f4937e9e",
                "sha256:b64916959e4ae0ac78af7c3e8cef4becee0c0e9694ad477b4c6b3a536de6a544",
                "sha256:d22702cadb86b6fcba0e6b907d9f84a312db9cd6934ee728144ce3018e715ee1",
                "sha256:d3fcf0819dc3fea58be1fd1ca390851bdb719a549850e708ed858503ff25d995",
                "sha256:d52e3b1868a4e8fd18b5cb15055c76820df514e26aa84cc02f593d99fef6707f",
                "sha256:db1a5d3cc4ae943d674718d6c47d2d82488ddd94b93b9e12d24aabdbfe48caee",
                "sha256:e3a21a720791712ed721c7b95d433e036134de6f18c77dbe96119eaf7aa08004",
                "sha256:e8bf074363ce2babeb4764d94f8e65efd22e6a7c74860a4f05a6947afc020ff2",
                "sha256:f16814a4a96dc04bf1da7d53ee8d5b1d6decfc1a92a63349bb15d37b6a263dd9",
                "sha256:f2b22153870ca5cf2ab9c940d7bc38e8e9089fa0f7e5856ea195e1cf4ff43d5a",
                "sha256:f790f8b3dff3d53453de6a7b7ddd173d2e020fb160baff578d578065b108a05f",
                "sha256:fe51b79da0062f8e9d49ed0182a626a7dc7a0cbca0328f612c6ee5e4711c81e4"
            ],
            "version": "==1.1.0"
        },
        "kolibri": {
            "hashes": [
                "sha256:4b71ec004162c0c579ba46dadbccc92163cf5926faf2e06c1cfa2c579fb53acd",
                "sha256:ef191cfc94b64240c8f1a9b8376d8e63921a0f216dadc501dd160972c52d8502"
            ],
            "index": "pypi",
            "version": "==0.7.0"
        },
        "kombu": {
            "hashes": [
                "sha256:529df9e0ecc0bad9fc2b376c3ce4796c41b482cf697b78b71aea6ebe7ca353c8",
                "sha256:7a2cbed551103db9a4e2efafe9b63222e012a61a18a881160ad797b9d4e1d0a1"
            ],
            "index": "pypi",
            "version": "==4.3.0"
        },
        "le-pycaption": {
            "hashes": [
                "sha256:3781f49d90529427c5feda808233cbbc997eef8800e2183dadc563c9e01fde73",
                "sha256:e4add60775316324b7ce0c316c55a6d0483eedf4b4736068533ec5973d4b3c7c"
            ],
            "version": "==2.0.0a3"
        },
        "le-utils": {
            "hashes": [
                "sha256:1d8d1d7f7ded96ae12e21de5f32b70e978fd15e79dc23d43dc60e3d3045d8c71"
            ],
            "index": "pypi",
            "version": "==0.1.24"
        },
        "livereload": {
            "hashes": [
                "sha256:78d55f2c268a8823ba499305dcac64e28ddeb9a92571e12d543cd304faf5817b",
                "sha256:89254f78d7529d7ea0a3417d224c34287ebfe266b05e67e51facaf82c27f0f66"
            ],
            "version": "==2.6.1"
        },
        "lxml": {
            "hashes": [
                "sha256:007f17642a338c4db6107a9bc129fb9fa8cf3d5389b61679014a17db31f814f1",
                "sha256:0a2e54e9b6c597cb8aa0935b47c73e22857d5a6f12013675478ed2b49fb560f2",
                "sha256:0be67a53aac192390958dcc83fc200cbba552c11be3f2e1a46b895fcc8c259c7",
                "sha256:161e945ebdeac9a7641b1623004e6e7c24b303172dfe6324c89e40c700d41a6a",
                "sha256:2b0bb7cd10686fd21d3360780f5d410ddb506377cf17823b4858951d53c92283",
                "sha256:2b160c1ef64c23c3206e8741d16343d8e780663a7b4521c14fd2de8772d581c0",
                "sha256:628e5f8cfa1d34c78fb713a813be23669622ea3d538b9b43f4f66f56c647de34",
                "sha256:7133831d22e315bff2ca3bab9a2cbe7eb12b3c70773bfa64636fbcc7aebf93ab",
                "sha256:729b3858425e4ac695772bb41b455f7c4862f9e4579775debc781fffd8e7e8f2",
                "sha256:738862e9724d201f1aa8394cb666d8136d666198e97d6e1e5c9876ad884a86b3",
                "sha256:77c4425a5e1b9bb3b545061fe5261b20e4db4c4f395aba1455459f837da2ab8f",
                "sha256:7e6a735d2f910ee9e505eed09fd444f9ce0799c03e9657a4bf546ac132b8176b",
                "sha256:85cb9c6d8fd7e7385900a7d573639c72354b812212649e4be6956acaa2effa3a",
                "sha256:92c7e1496672f9cd978888da8364bc3e16781b115e05db9ba593b706e749a68a",
                "sha256:930364d203138054d70708a662782e8bb6649c4682adc6a32e6c9c7acca1624a",
                "sha256:9595ddceb8ea33899760e3c64750aa49ea6111ae86d91e262f0957fc25f7f45a",
                "sha256:a5f62b84704b6d21fbc827535845f4830f669dd3983730b8cdd305233355dd00",
                "sha256:a61a4cd53d9af8403185697e54b7fc2870c4aaab5c17d5732c320eab4e534ab4",
                "sha256:b26f1aba578f0ddbcb7fcc54b66baf3b510a9702251239038839dc547e07f6b6",
                "sha256:b39ea490516253e25e68ec6556e4dd2c2dbc3b612b74fca6c00a7c1c66ff0aaf",
                "sha256:d1525c941d34677d64b219255613fd0e871890f9ebd933936069d50dd2ea0967",
                "sha256:d7db4f58fc1bc80ccf2b23bb1e0e6a176044b804e40dffb40c7995bd07046fdf",
                "sha256:e2d2d7038c068c3d8a4ab858306ba959b014b203b7063ceb6b75f2ff8b32ee5f",
                "sha256:f1161af10ff61dcaacc2d669e577b48a39d5fb21e4cc8f87c9f034eebc076faa"
            ],
            "version": "==4.3.5"
        },
        "markdown": {
            "hashes": [
                "sha256:30ff37bf64245c5fe4c6fbb6967efacd03bef9abbd0fc1de3c888d26a9dbc85b",
                "sha256:df3bbae578f29767571b5ce67a4702fe14ed6710b97bab59251a5113b6bec3a3",
                "sha256:ee17d0d7dc091e645dd48302a2e21301cc68f188505c2069d8635f94554170bf"
            ],
            "index": "pypi",
            "version": "==2.6.2"
        },
        "markupsafe": {
            "hashes": [
                "sha256:00bc623926325b26bb9605ae9eae8a215691f33cae5df11ca5424f06f2d1f473",
                "sha256:09027a7803a62ca78792ad89403b1b7a73a01c8cb65909cd876f7fcebd79b161",
                "sha256:09c4b7f37d6c648cb13f9230d847adf22f8171b1ccc4d5682398e77f40309235",
                "sha256:1027c282dad077d0bae18be6794e6b6b8c91d58ed8a8d89a89d59693b9131db5",
                "sha256:24982cc2533820871eba85ba648cd53d8623687ff11cbb805be4ff7b4c971aff",
                "sha256:29872e92839765e546828bb7754a68c418d927cd064fd4708fab9fe9c8bb116b",
                "sha256:43a55c2930bbc139570ac2452adf3d70cdbb3cfe5912c71cdce1c2c6bbd9c5d1",
                "sha256:46c99d2de99945ec5cb54f23c8cd5689f6d7177305ebff350a58ce5f8de1669e",
                "sha256:500d4957e52ddc3351cabf489e79c91c17f6e0899158447047588650b5e69183",
                "sha256:535f6fc4d397c1563d08b88e485c3496cf5784e927af890fb3c3aac7f933ec66",
                "sha256:62fe6c95e3ec8a7fad637b7f3d372c15ec1caa01ab47926cfdf7a75b40e0eac1",
                "sha256:6dd73240d2af64df90aa7c4e7481e23825ea70af4b4922f8ede5b9e35f78a3b1",
                "sha256:717ba8fe3ae9cc0006d7c451f0bb265ee07739daf76355d06366154ee68d221e",
                "sha256:79855e1c5b8da654cf486b830bd42c06e8780cea587384cf6545b7d9ac013a0b",
                "sha256:7c1699dfe0cf8ff607dbdcc1e9b9af1755371f92a68f706051cc8c37d447c905",
                "sha256:88e5fcfb52ee7b911e8bb6d6aa2fd21fbecc674eadd44118a9cc3863f938e735",
                "sha256:8defac2f2ccd6805ebf65f5eeb132adcf2ab57aa11fdf4c0dd5169a004710e7d",
                "sha256:98c7086708b163d425c67c7a91bad6e466bb99d797aa64f965e9d25c12111a5e",
                "sha256:9add70b36c5666a2ed02b43b335fe19002ee5235efd4b8a89bfcf9005bebac0d",
                "sha256:9bf40443012702a1d2070043cb6291650a0841ece432556f784f004937f0f32c",
                "sha256:ade5e387d2ad0d7ebf59146cc00c8044acbd863725f887353a10df825fc8ae21",
                "sha256:b00c1de48212e4cc9603895652c5c410df699856a2853135b3967591e4beebc2",
                "sha256:b1282f8c00509d99fef04d8ba936b156d419be841854fe901d8ae224c59f0be5",
                "sha256:b2051432115498d3562c084a49bba65d97cf251f5a331c64a12ee7e04dacc51b",
                "sha256:ba59edeaa2fc6114428f1637ffff42da1e311e29382d81b339c1817d37ec93c6",
                "sha256:c8716a48d94b06bb3b2524c2b77e055fb313aeb4ea620c8dd03a105574ba704f",
                "sha256:cd5df75523866410809ca100dc9681e301e3c27567cf498077e8551b6d20e42f",
                "sha256:e249096428b3ae81b08327a63a485ad0878de3fb939049038579ac0ef61e17e7"
            ],
            "version": "==1.1.1"
        },
        "matplotlib": {
            "hashes": [
                "sha256:0ba8e3ec1b0feddc6b068fe70dc38dcf2917e301ad8d2b3f848c14ad463a4157",
                "sha256:10a48e33e64dbd95f0776ba162f379c5cc55301c2d155506e79ce0c26b52f2ce",
                "sha256:1376535fe731adbba55ab9e48896de226b7e89dbb55390c5fbd8f7161b7ae3be",
                "sha256:16f0f8ba22df1e2c9f06c87088de45742322fde282a93b5c744c0f969cf7932e",
                "sha256:1c6c999f2212858021329537f8e0f98f3f29086ec3683511dd1ecec84409f51d",
                "sha256:2316dc177fc7b3d8848b49365498de0c385b4c9bba511edddd24c34fbe3d37a4",
                "sha256:3398bfb533482bf21974cecf28224dd23784ad4e4848be582903f7a2436ec12e",
                "sha256:3477cb1e1061b34210acc43d20050be8444478ff50b8adfac5fe2b45fc97df01",
                "sha256:3cc06333b8264428d02231804e2e726b902e9161dc16f573183dee6cb7ef621f",
                "sha256:4259ea7cb2c238355ee13275eddd261d869cefbdeb18a65f35459589d6d17def",
                "sha256:4addcf93234b6122f530f90f485fd3d00d158911fbc1ed24db3fa66cd49fe565",
                "sha256:50c0e24bcbce9c54346f4a2f4e97b0ed111f0413ac3fe9954061ae1c8aa7021f",
                "sha256:62ed7597d9e54db6e133420d779c642503c25eba390e1178d85dfb2ba0d05948",
                "sha256:69f6d51e41a17f6a5f70c56bb10b8ded9f299609204495a7fa2782a3a755ffc5",
                "sha256:6d232e49b74e3d2db22c63c25a9a0166d965e87e2b057f795487f1f244b61d9d",
                "sha256:7355bf757ecacd5f0ac9dd9523c8e1a1103faadf8d33c22664178e17533f8ce5",
                "sha256:886b1045c5105631f10c1cbc999f910e44d33af3e9c7efd68c2123efc06ab636",
                "sha256:9e1f353edd7fc7e5e9101abd5bc0201946f77a1b59e0da49095086c03db856ed",
                "sha256:b3a343dfcbe296dbe0f26c731beee72a792ff948407e6979524298ae7bc3234e",
                "sha256:d93675af09ca497a25f4f8d62f3313cf0f21e45427a87487049fe84898b99909",
                "sha256:e2409ef9d37804dfb566f39c962e6ed70f281ff516b8131b3e6b4e6442711ff1",
                "sha256:f8b653b0f89938ba72e92ab080c2f3aa24c1b72e2f61add22880cd1b9a6e3cdd"
            ],
            "version": "==2.2.3"
        },
        "metaphone": {
            "hashes": [
                "sha256:ad0beadca66cb7ec6ede71ef72bb02da097c493ddf159930d6340bc83f53da27"
            ],
            "index": "pypi",
            "version": "==0.6"
        },
        "minio": {
            "hashes": [
                "sha256:019c1021e0488b9c1917cc8866c4974660e9b5226e3fb17c11eca679ee3f5936",
                "sha256:19b27a30d2c3c4e46af4bd880b24b9ecdd8c45c644234838b71218e596df71a1"
            ],
            "index": "pypi",
            "version": "==3.0.3"
        },
        "monotonic": {
            "hashes": [
                "sha256:23953d55076df038541e648a53676fb24980f7a1be290cdda21300b3bc21dfb0",
                "sha256:552a91f381532e33cbd07c6a2655a21908088962bb8fa7239ecbcc6ad1140cc7"
            ],
            "version": "==1.5"
        },
        "msgpack-python": {
            "hashes": [
                "sha256:378cc8a6d3545b532dfd149da715abae4fda2a3adb6d74e525d0d5e51f46909b"
            ],
            "version": "==0.5.6"
        },
        "newrelic": {
            "hashes": [
                "sha256:0e651f2ff48dd1fc538fc1297892cf726d1ad4fc0b2578aae6a47f10f16afb2c"
            ],
            "index": "pypi",
            "version": "==5.4.1.134"
        },
        "numpy": {
            "hashes": [
                "sha256:0df89ca13c25eaa1621a3f09af4c8ba20da849692dcae184cb55e80952c453fb",
                "sha256:154c35f195fd3e1fad2569930ca51907057ae35e03938f89a8aedae91dd1b7c7",
                "sha256:18e84323cdb8de3325e741a7a8dd4a82db74fde363dce32b625324c7b32aa6d7",
                "sha256:1e8956c37fc138d65ded2d96ab3949bd49038cc6e8a4494b1515b0ba88c91565",
                "sha256:23557bdbca3ccbde3abaa12a6e82299bc92d2b9139011f8c16ca1bb8c75d1e95",
                "sha256:24fd645a5e5d224aa6e39d93e4a722fafa9160154f296fd5ef9580191c755053",
                "sha256:36e36b6868e4440760d4b9b44587ea1dc1f06532858d10abba98e851e154ca70",
                "sha256:3d734559db35aa3697dadcea492a423118c5c55d176da2f3be9c98d4803fc2a7",
                "sha256:416a2070acf3a2b5d586f9a6507bb97e33574df5bd7508ea970bbf4fc563fa52",
                "sha256:4a22dc3f5221a644dfe4a63bf990052cc674ef12a157b1056969079985c92816",
                "sha256:4d8d3e5aa6087490912c14a3c10fbdd380b40b421c13920ff468163bc50e016f",
                "sha256:4f41fd159fba1245e1958a99d349df49c616b133636e0cf668f169bce2aeac2d",
                "sha256:561ef098c50f91fbac2cc9305b68c915e9eb915a74d9038ecf8af274d748f76f",
                "sha256:56994e14b386b5c0a9b875a76d22d707b315fa037affc7819cda08b6d0489756",
                "sha256:73a1f2a529604c50c262179fcca59c87a05ff4614fe8a15c186934d84d09d9a5",
                "sha256:7da99445fd890206bfcc7419f79871ba8e73d9d9e6b82fe09980bc5bb4efc35f",
                "sha256:99d59e0bcadac4aa3280616591fb7bcd560e2218f5e31d5223a2e12a1425d495",
                "sha256:a4cc09489843c70b22e8373ca3dfa52b3fab778b57cf81462f1203b0852e95e3",
                "sha256:a61dc29cfca9831a03442a21d4b5fd77e3067beca4b5f81f1a89a04a71cf93fa",
                "sha256:b1853df739b32fa913cc59ad9137caa9cc3d97ff871e2bbd89c2a2a1d4a69451",
                "sha256:b1f44c335532c0581b77491b7715a871d0dd72e97487ac0f57337ccf3ab3469b",
                "sha256:b261e0cb0d6faa8fd6863af26d30351fd2ffdb15b82e51e81e96b9e9e2e7ba16",
                "sha256:c857ae5dba375ea26a6228f98c195fec0898a0fd91bcf0e8a0cae6d9faf3eca7",
                "sha256:cf5bb4a7d53a71bb6a0144d31df784a973b36d8687d615ef6a7e9b1809917a9b",
                "sha256:db9814ff0457b46f2e1d494c1efa4111ca089e08c8b983635ebffb9c1573361f",
                "sha256:df04f4bad8a359daa2ff74f8108ea051670cafbca533bb2636c58b16e962989e",
                "sha256:ecf81720934a0e18526177e645cbd6a8a21bb0ddc887ff9738de07a1df5c6b61",
                "sha256:edfa6fba9157e0e3be0f40168eb142511012683ac3dc82420bee4a3f3981b30e"
            ],
            "version": "==1.15.4"
        },
        "oauth2client": {
            "hashes": [
                "sha256:b8a81cc5d60e2d364f0b1b98f958dbd472887acaf1a5b05e21c28c31a2d6d3ac",
                "sha256:d486741e451287f69568a4d26d70d9acd73a2bbfa275746c535b4209891cccc6"
            ],
            "index": "pypi",
            "version": "==4.1.3"
        },
        "pathlib": {
            "hashes": [
                "sha256:6940718dfc3eff4258203ad5021090933e5c04707d5ca8cc9e73c94a7894ea9f"
            ],
            "index": "pypi",
            "version": "==1.0.1"
        },
        "pathtools": {
            "hashes": [
                "sha256:7c35c5421a39bb82e58018febd90e3b6e5db34c5443aaaf742b3f33d4655f1c0"
            ],
            "version": "==0.1.2"
        },
        "pdf2image": {
            "hashes": [
                "sha256:787f6dd77dc02786913fd4ee5766bb9241fe807e3c6ee90e3cff18bcf2f23555"
            ],
            "version": "==1.11.0"
        },
        "pdfkit": {
            "hashes": [
                "sha256:05f1c631e8d9ab877886955da825e48b459e097886a21448ab17b34c60cfd66c",
                "sha256:6a866c9659e62a81abd72cdb32b400762d76085b964beb0b15106d573a539677",
                "sha256:ef1da35b78d534197e7ce4a604a4a190e9aa769e56634957535f3479a50d8cd1"
            ],
            "index": "pypi",
            "version": "==0.6.1"
        },
        "pillow": {
            "hashes": [
                "sha256:051de330a06c99d6f84bcf582960487835bcae3fc99365185dc2d4f65a390c0e",
                "sha256:0ae5289948c5e0a16574750021bd8be921c27d4e3527800dc9c2c1d2abc81bf7",
                "sha256:0b1efce03619cdbf8bcc61cfae81fcda59249a469f31c6735ea59badd4a6f58a",
                "sha256:163136e09bd1d6c6c6026b0a662976e86c58b932b964f255ff384ecc8c3cefa3",
                "sha256:18e912a6ccddf28defa196bd2021fe33600cbe5da1aa2f2e2c6df15f720b73d1",
                "sha256:24ec3dea52339a610d34401d2d53d0fb3c7fd08e34b20c95d2ad3973193591f1",
                "sha256:267f8e4c0a1d7e36e97c6a604f5b03ef58e2b81c1becb4fccecddcb37e063cc7",
                "sha256:3273a28734175feebbe4d0a4cde04d4ed20f620b9b506d26f44379d3c72304e1",
                "sha256:4c678e23006798fc8b6f4cef2eaad267d53ff4c1779bd1af8725cc11b72a63f3",
                "sha256:4d4bc2e6bb6861103ea4655d6b6f67af8e5336e7216e20fff3e18ffa95d7a055",
                "sha256:505738076350a337c1740a31646e1de09a164c62c07db3b996abdc0f9d2e50cf",
                "sha256:5233664eadfa342c639b9b9977190d64ad7aca4edc51a966394d7e08e7f38a9f",
                "sha256:5d95cb9f6cced2628f3e4de7e795e98b2659dfcc7176ab4a01a8b48c2c2f488f",
                "sha256:7eda4c737637af74bac4b23aa82ea6fbb19002552be85f0b89bc27e3a762d239",
                "sha256:801ddaa69659b36abf4694fed5aa9f61d1ecf2daaa6c92541bbbbb775d97b9fe",
                "sha256:825aa6d222ce2c2b90d34a0ea31914e141a85edefc07e17342f1d2fdf121c07c",
                "sha256:9c215442ff8249d41ff58700e91ef61d74f47dfd431a50253e1a1ca9436b0697",
                "sha256:a3d90022f2202bbb14da991f26ca7a30b7e4c62bf0f8bf9825603b22d7e87494",
                "sha256:a631fd36a9823638fe700d9225f9698fb59d049c942d322d4c09544dc2115356",
                "sha256:a6523a23a205be0fe664b6b8747a5c86d55da960d9586db039eec9f5c269c0e6",
                "sha256:a756ecf9f4b9b3ed49a680a649af45a8767ad038de39e6c030919c2f443eb000",
                "sha256:b117287a5bdc81f1bac891187275ec7e829e961b8032c9e5ff38b70fd036c78f",
                "sha256:ba04f57d1715ca5ff74bb7f8a818bf929a204b3b3c2c2826d1e1cc3b1c13398c",
                "sha256:cd878195166723f30865e05d87cbaf9421614501a4bd48792c5ed28f90fd36ca",
                "sha256:cee815cc62d136e96cf76771b9d3eb58e0777ec18ea50de5cfcede8a7c429aa8",
                "sha256:d1722b7aa4b40cf93ac3c80d3edd48bf93b9208241d166a14ad8e7a20ee1d4f3",
                "sha256:d7c1c06246b05529f9984435fc4fa5a545ea26606e7f450bdbe00c153f5aeaad",
                "sha256:e9c8066249c040efdda84793a2a669076f92a301ceabe69202446abb4c5c5ef9",
                "sha256:f227d7e574d050ff3996049e086e1f18c7bd2d067ef24131e50a1d3fe5831fbc",
                "sha256:fc9a12aad714af36cf3ad0275a96a733526571e52710319855628f476dcb144e"
            ],
            "version": "==5.4.1"
        },
        "port-for": {
            "hashes": [
                "sha256:b16a84bb29c2954db44c29be38b17c659c9c27e33918dec16b90d375cc596f1c"
            ],
            "version": "==0.3.1"
        },
        "porter2stemmer": {
            "hashes": [
                "sha256:ba478ad6550258a1fd8e102e554387dd9ac73f73059483eefee98211f0ad5244"
            ],
            "index": "pypi",
            "version": "==1.0"
        },
        "pressurecooker": {
            "hashes": [
                "sha256:503826bff3586d99d2cecc30555b553ca633048070fb5798a0466d03df819f68"
            ],
            "index": "pypi",
            "version": "==0.0.25"
        },
        "progressbar2": {
            "hashes": [
                "sha256:84cb2b81274e9d83a952dc4517f953fbaf1e040b90638e68d54fc18e7dd47030",
                "sha256:d209f8c13672724bbb7bbf76e7ffedaa0bcdac32dc8db68a627bbabfd6c75de0"
            ],
            "index": "pypi",
            "version": "==3.38.0"
        },
        "prometheus-client": {
            "hashes": [
                "sha256:71cd24a2b3eb335cb800c7159f423df1bd4dcd5171b234be15e3f31ec9f622da"
            ],
            "version": "==0.7.1"
        },
        "protobuf": {
            "hashes": [
                "sha256:0329e86a397db2a83f9dcbe21d9be55a47f963cdabc893c3a24f4d3a8f117c37",
                "sha256:0a7219254afec0d488211f3d482d8ed57e80ae735394e584a98d8f30a8c88a36",
                "sha256:14d6ac53df9cb5bb87c4f91b677c1bc5cec9c0fd44327f367a3c9562de2877c4",
                "sha256:180fc364b42907a1d2afa183ccbeffafe659378c236b1ec3daca524950bb918d",
                "sha256:3d7a7d8d20b4e7a8f63f62de2d192cfd8b7a53c56caba7ece95367ca2b80c574",
                "sha256:3f509f7e50d806a434fe4a5fbf602516002a0f092889209fff7db82060efffc0",
                "sha256:4571da974019849201fc1ec6626b9cea54bd11b6bed140f8f737c0a33ea37de5",
                "sha256:56bd1d84fbf4505c7b73f04de987eef5682e5752c811141b0186a3809bfb396f",
                "sha256:680c668d00b5eff08b86aef9e5ba9a705e621ea05d39071cfea8e28cb2400946",
                "sha256:6b5b947dc8b3f2aec0eaad65b0b5113fcd642c358c31357c647da6281ee31104",
                "sha256:6e96dffaf4d0a9a329e528b353ba62fd9ef13599688723d96bc9c165d0b6871e",
                "sha256:919f0d6f6addc836d08658eba3b52be2e92fd3e76da3ce00c325d8e9826d17c7",
                "sha256:9c7b19c30cf0644afd0e4218b13f637ce54382fdcb1c8f75bf3e84e49a5f6d0a",
                "sha256:a2e6f57114933882ec701807f217df2fb4588d47f71f227c0a163446b930d507",
                "sha256:a6b970a2eccfcbabe1acf230fbf112face1c4700036c95e195f3554d7bcb04c1",
                "sha256:bc45641cbcdea068b67438244c926f9fd3e5cbdd824448a4a64370610df7c593",
                "sha256:d61b14a9090da77fe87e38ba4c6c43d3533dcbeb5d84f5474e7ac63c532dcc9c",
                "sha256:d6faf5dbefb593e127463f58076b62fcfe0784187be8fe1aa9167388f24a22a1"
            ],
            "version": "==3.11.2"
        },
        "psutil": {
            "hashes": [
                "sha256:13a6377cc8d2859f846058170830127822877e05229c4a43aea893cdcb504d65",
                "sha256:4be182c273758dcdbd30827fdeecd889e27cb6a30238798e91bddeebc29cdc4f",
                "sha256:5b7228cb69fdaea5aeb901704f5ecd21b7846aa60c2c8d408f22573fcbaa7e6f",
                "sha256:8f25aad572bde88d5ee0b3a11a75ff2ae3c8b0a334c4128d6f8eb4fc95172734",
                "sha256:d3290bd4a027fa0b3a2e2ee87728056fe49d4112640e2b8c2ea4dd94ba0cf057",
                "sha256:da7650e2f3fcf06419d5ad75123e6c68b9bf5ff2a6c91d4c77aaed8e6f444fc4",
                "sha256:f3d68eb44ba49e24a18d6f7934463478294a49152f97fea2eefe1e1e1ee957f3",
                "sha256:f9be0ae975b55a3b5d5a8b769560096d76184b60a56c6e88ff6b7ebecf1bc684"
            ],
            "index": "pypi",
            "version": "==3.1.1"
        },
        "psycopg2-binary": {
            "hashes": [
                "sha256:02eb674e3d5810e19b4d5d00720b17130e182da1ba259dda608aaf33d787347d",
                "sha256:3a14baeabcebd4662f12f4bff03e0574a2369a2e41baf829e6fb4a24c95cf88b",
                "sha256:436a503eda41f6adb08f292f40a3784fce0a5f351b6ae7b19a911904db53af93",
                "sha256:465ff1d427ed42c31e456dbbd9edab3552be18a0edaef7450c5b3e6fee745052",
                "sha256:4a1a5ea2fa4b53191637b162873a82822d92a85a08beefe28296b8eb5cf2fea5",
                "sha256:4a4f23a08fbccbe40ecdb5384d807bcb469ea71dd87e6be2e80b036b8e6d47df",
                "sha256:77a2fc622a1f2d08a707673c9be5769d521f03d867d305f172bb417fa7882754",
                "sha256:8014c06a9ed7b78ba81beff3ae71acd78c212390f8ed839e9ce22735880bd5b4",
                "sha256:83af04029bcb4b56c852e5876fef71340dcb465fa44fc99f80bac72e10fb0b74",
                "sha256:86c0d2587f56776f25d52cca8e275adf495c8e01933fbfc2ca23b124610ab761",
                "sha256:9305d7cbc802aaefac5c75a3df725f2654797369f32b18d4d0adb382dfab6c09",
                "sha256:9b5ddbed85ec73293695d7116589d956ef0dd3fcf7bf3b2a3bc1e8e54c1d543a",
                "sha256:a3d2cc0cb0b988dbfd0d11f7fac34058b25a6ce533ed5b8e88d6cb315e77d54a",
                "sha256:ab1db8f3e96570d9f7ebc45133ce2574804b2280499baade178e163d022107b5",
                "sha256:b039f51bca1ddd70234cc3f84f94f42ad43861b931bdfb497f887c60c39a6565",
                "sha256:b287ddf4cafcfb632974907d1e7862119e36bb758228bdb07dd247553e4cdfc0",
                "sha256:b6b2b26590304d97ef2af28d153ee99ace6fe0806934f4618edfc87216c77f91",
                "sha256:c4c6004d410c77bfa5389ae9485498ce32805447a67afbfe8db0d247a5c88fa1",
                "sha256:c606bff0978ee4858d86d40f6b6ab0c4cac4474f627bd054683dc03a4fc1a366",
                "sha256:c8220c521a408b41c4f14036004a621ed0d965941286b978cd2ea2623fabd755",
                "sha256:cb07184a4bfad304831f0a88b1c13fbd8cf9fcdf1f11e71c477dd6d7b1b078a0",
                "sha256:cf3911fba0c47fc1313b5783183cda301032b14637a0b7a336766ae46998c7ee",
                "sha256:d0972f062c73956332e9681dfdb133168618f0abfecc96e89f0205ac89cd454b",
                "sha256:d1dd3eb8edd354083f5d27b968c5a17854c41347ba5a480b520be85ec1a8495c",
                "sha256:d51c7ed810fce1e50464088c37cc8da05534de8afb12a732500827ebcc480081",
                "sha256:d8940b5104588d6313315e037f0f5ed68d2e5f62ccc1c429d3cff11d2ba6de3f",
                "sha256:de4f88f823037a71ea5ef3c1041d96b8a68d73343133edda684fd42f575bd9d7"
            ],
            "index": "pypi",
            "version": "==2.7.4"
        },
        "pyasn1": {
            "hashes": [
                "sha256:39c7e2ec30515947ff4e87fb6f456dfc6e84857d34be479c9d4a4ba4bf46aa5d",
                "sha256:aef77c9fb94a3ac588e87841208bdec464471d9871bd5050a287cc9a475cd0ba"
            ],
            "version": "==0.4.8"
        },
        "pyasn1-modules": {
            "hashes": [
                "sha256:905f84c712230b2c592c19470d3ca8d552de726050d1d1716282a1f6146be65e",
                "sha256:a50b808ffeb97cb3601dd25981f6b016cbb3d31fbf57a8b8a87428e6158d0c74"
            ],
            "version": "==0.2.8"
        },
        "pycountry": {
            "hashes": [
                "sha256:d31321e59a134aac326ac07d4b2595d63f7e7f755bcb503bdecca2bd1b54ff2f"
            ],
            "index": "pypi",
            "version": "==17.5.14"
        },
        "pygments": {
            "hashes": [
                "sha256:2a3fe295e54a20164a9df49c75fa58526d3be48e14aceba6d6b1e8ac0bfd6f1b",
                "sha256:98c8aa5a9f778fcd1026a17361ddaf7330d1b7c62ae97c3bb0ae73e0b9b6b0fe"
            ],
            "version": "==2.5.2"
        },
        "pyparsing": {
            "hashes": [
                "sha256:4c830582a84fb022400b85429791bc551f1f4871c33f23e44f353119e92f969f",
                "sha256:c342dccb5250c08d45fd6f8b4a559613ca603b57498511740e65cd11a2e7dcec"
            ],
            "version": "==2.4.6"
        },
        "pypdf2": {
            "hashes": [
                "sha256:e28f902f2f0a1603ea95ebe21dff311ef09be3d0f0ef29a3e44a932729564385"
            ],
            "version": "==1.26.0"
        },
        "python-dateutil": {
            "hashes": [
                "sha256:73ebfe9dbf22e832286dafa60473e4cd239f8592f699aa5adaf10050e6e1823c",
                "sha256:75bb3f31ea686f1197762692a9ee6a7550b59fc6ca3a1f4b5d7e32fb98e2da2a"
            ],
            "version": "==2.8.1"
        },
        "python-gnupg": {
            "hashes": [
                "sha256:3353e59949cd2c15efbf1fca45e347d8a22f4bed0d93e9b89b2657bda19cec05",
                "sha256:c095a41f310ad7a4fd393406660ac9bd6c175ccaa0f072f9c18f33be8130a27a"
            ],
            "version": "==0.4.5"
        },
        "python-postmark": {
            "hashes": [
                "sha256:83de7c3abc4e46d1d5c0a759325df8d1f4a4c61a5c3ad4f5f3056cdb5a971dc2"
            ],
            "index": "pypi",
            "version": "==0.5.0"
        },
        "python-pptx": {
            "hashes": [
                "sha256:a857d69e52d7e8a8fb32fca8182fdd4a3c68c689de8d4e4460e9b4a95efa7bc4"
            ],
            "index": "pypi",
            "version": "==0.6.18"
        },
        "python-resize-image": {
            "hashes": [
                "sha256:41fb4420db20451d26e59441de4f9e59e02e4fff34fb0ba7216b045d1cf10cdd"
            ],
            "index": "pypi",
            "version": "==1.1.11"
        },
        "python-utils": {
            "hashes": [
                "sha256:34aaf26b39b0b86628008f2ae0ac001b30e7986a8d303b61e1357dfcdad4f6d3",
                "sha256:e25f840564554eaded56eaa395bca507b0b9e9f0ae5ecb13a8cb785305c56d25"
            ],
            "version": "==2.3.0"
        },
        "pytz": {
            "hashes": [
                "sha256:1c557d7d0e871de1f5ccd5833f60fb2550652da6be2693c1e02300743d21500d",
                "sha256:b02c06db6cf09c12dd25137e563b31700d3b80fcc4ad23abb7a315f2789819be"
            ],
            "version": "==2019.3"
        },
        "pyyaml": {
            "hashes": [
                "sha256:059b2ee3194d718896c0ad077dd8c043e5e909d9180f387ce42012662a4946d6",
                "sha256:1cf708e2ac57f3aabc87405f04b86354f66799c8e62c28c5fc5f88b5521b2dbf",
                "sha256:24521fa2890642614558b492b473bee0ac1f8057a7263156b02e8b14c88ce6f5",
                "sha256:4fee71aa5bc6ed9d5f116327c04273e25ae31a3020386916905767ec4fc5317e",
                "sha256:70024e02197337533eef7b85b068212420f950319cc8c580261963aefc75f811",
                "sha256:74782fbd4d4f87ff04159e986886931456a1894c61229be9eaf4de6f6e44b99e",
                "sha256:940532b111b1952befd7db542c370887a8611660d2b9becff75d39355303d82d",
                "sha256:cb1f2f5e426dc9f07a7681419fe39cee823bb74f723f36f70399123f439e9b20",
                "sha256:dbbb2379c19ed6042e8f11f2a2c66d39cceb8aeace421bfc29d085d93eda3689",
                "sha256:e3a057b7a64f1222b56e47bcff5e4b94c4f61faac04c7c4ecb1985e18caa3994",
                "sha256:e9f45bd5b92c7974e59bcd2dcc8631a6b6cc380a904725fce7bc08872e691615"
            ],
            "version": "==5.3"
        },
        "raven": {
            "hashes": [
                "sha256:3fa6de6efa2493a7c827472e984ce9b020797d0da16f1db67197bcc23c8fae54",
                "sha256:44a13f87670836e153951af9a3c80405d36b43097db869a36e92809673692ce4"
            ],
            "index": "pypi",
            "version": "==6.10.0"
        },
        "redis": {
            "hashes": [
                "sha256:5dfbae6acfc54edf0a7a415b99e0b21c0a3c27a7f787b292eea727b1facc5533",
                "sha256:97156b37d7cda4e7d8658be1148c983984e1a975090ba458cc7e244025191dbd"
            ],
            "index": "pypi",
            "version": "==2.10.5"
        },
        "reportlab": {
            "hashes": [
                "sha256:0474d275d83d850f24e3ccdacab1e81393cd43504a30808651ea909e52792624",
                "sha256:108b59f384bcdeb64147be778c700083cc5e81d1e15d7ab1980c92f177421087",
                "sha256:2d39db61b6d7d003e10bd170698fffef3e12b2ed86e14e3e57112ac448e9d8cb",
                "sha256:3adaca93567100236ecf0027f4fca5738cc26cc333438853d3d5f3f88d024b6f",
                "sha256:539fb522fb5717f7c11388f474c1cfb2958b4b94774eecffab7a40eeb8ba797c",
                "sha256:554438f00e83b16302f84db06f3b18b0ebef85c57becc873155f388cdd22e2b5",
                "sha256:582cf2acc6665e082bf7b2d9a78c6217a54fc666679d413c32b9c8f43ba6ee26",
                "sha256:5beaf35e59dfd5ebd814fdefd76908292e818c982bd7332b5d347dfd2f01c343",
                "sha256:64bb24267ae4f35436f04913fcffb84f9f40d86545cc1dcce78df0f49451d0af",
                "sha256:6b019655ec42ea1fb7e1ae2017de5a6ad5ce3ed74e510fa4bbcba2afe3e836a4",
                "sha256:7198c012a6e706dbae349a36f2e599a4a1a01e37cbfc86fb137d79614c5a5011",
                "sha256:775259f56d9ec8715c64542fa3504d8ccb37dab7e0814a1949895f8f1412198c",
                "sha256:86cb27afdee2e767255c2563402e64a6e0b15c3d4fc6b270a7ed79bad7582b8e",
                "sha256:917c38d256422d3a8d17cff3de05e425c3ffeb6d535174ce9b2c7d04ce5eadd1",
                "sha256:98e8d49597b2611b4cfe8c4c80abe7885c1e0dac2b458f4ca4b4d8ce58319815",
                "sha256:a71b183f34a55bbf127ef9b30a00400559fcb68d677bb63c9eda1094a09c2b01",
                "sha256:a7c38d4dbfaea4685fb40bdf8a35caee94633ab66ffa951c845c78d3b288a693",
                "sha256:ab610aa2e80051d54eca8f8fb1f00fc995624dc5a44c10a4740397b66aedf915",
                "sha256:b2931888c135151f1eaacfccd7df3a7701404c2741470f75827f01e6a576c2d3",
                "sha256:cdf8df8123b510b9ad3ec7f80e83fc7dbc4c16640264080966789190b27af04e",
                "sha256:d54b1a4ab3ac016dd0fc5ffb495ce8a174e0601d9f8ff9e023924c661400b629",
                "sha256:fa5d0f881d107d7e7528f16462a19419f8da1da9ceb801974f05fd2d211f336d",
                "sha256:fdc6d44d7881259bb2bc7d85fea5d6e4965844f94391b07e5b3c899a9b5c2baa"
            ],
            "index": "pypi",
            "version": "==3.4.0"
        },
        "requests": {
            "hashes": [
                "sha256:11e007a8a2aa0323f5a921e9e6a2d7e4e67d9877e85773fba9ba6419025cbeb4",
                "sha256:9cf5292fcd0f598c671cfc1e0d7d1a7f13bb8085e9a590f48c010551dc6c4b31"
            ],
            "index": "pypi",
            "version": "==2.22.0"
        },
        "rsa": {
            "hashes": [
                "sha256:14ba45700ff1ec9eeb206a2ce76b32814958a98e372006c8fb76ba820211be66",
                "sha256:1a836406405730121ae9823e19c6e806c62bbad73f890574fff50efa4122c487"
            ],
            "version": "==4.0"
        },
        "s3transfer": {
            "hashes": [
                "sha256:248dffd2de2dfb870c507b412fc22ed37cd3255293e293c395158e7c55fbe5f9",
                "sha256:80ed96731b3bd77395cd6197246069092015e1124164b2c152c8f741a823dd04"
            ],
            "version": "==0.3.1"
        },
        "sentry-sdk": {
            "hashes": [
                "sha256:b06dd27391fd11fb32f84fe054e6a64736c469514a718a99fb5ce1dff95d6b28",
                "sha256:e023da07cfbead3868e1e2ba994160517885a32dfd994fc455b118e37989479b"
            ],
<<<<<<< HEAD
            "index": "pypi",
            "version": "==0.14.0"
=======
            "version": "==0.14.1"
>>>>>>> eb091c15
        },
        "singledispatch": {
            "hashes": [
                "sha256:5b06af87df13818d14f08a028e42f566640aef80805c3b50c5056b086e3c2b9c",
                "sha256:833b46966687b3de7f438c761ac475213e53b306740f1abfaa86e1d1aae56aa8"
            ],
            "index": "pypi",
            "version": "==3.4.0.3"
        },
        "six": {
            "hashes": [
                "sha256:236bdbdce46e6e6a3d61a337c0f8b763ca1e8717c03b369e87a7ec7ce1319c0a",
                "sha256:8f3cd2e254d8f793e7f3d6d9df77b92252b52637291d0f0da013c76ea2724b6c"
            ],
            "version": "==1.14.0"
        },
        "snowballstemmer": {
            "hashes": [
                "sha256:209f257d7533fdb3cb73bdbd24f436239ca3b2fa67d56f6ff88e86be08cc5ef0",
                "sha256:df3bac3df4c2c01363f3dd2cfa78cce2840a79b9f1c2d2de9ce8d31683992f52"
            ],
            "version": "==2.0.0"
        },
        "soupsieve": {
            "hashes": [
                "sha256:bdb0d917b03a1369ce964056fc195cfdff8819c40de04695a80bc813c3cfa1f5",
                "sha256:e2c1c5dee4a1c36bcb790e0fabd5492d874b8ebd4617622c4f6a731701060dda"
            ],
            "version": "==1.9.5"
        },
        "sphinx": {
            "hashes": [
                "sha256:3e70eb94f7e81b47e0545ebc26b758193b6c8b222e152ded99b9c972e971c731",
                "sha256:f101efd87fbffed8d8aca6ef307fec57693334f39d32efcbc2fc96ed129f4a3e"
            ],
            "index": "pypi",
            "version": "==1.6.4"
        },
        "sphinx-autobuild": {
            "hashes": [
                "sha256:66388f81884666e3821edbe05dd53a0cfb68093873d17320d0610de8db28c74e",
                "sha256:e60aea0789cab02fa32ee63c7acae5ef41c06f1434d9fd0a74250a61f5994692"
            ],
            "index": "pypi",
            "version": "==0.7.1"
        },
        "sphinx-intl": {
            "hashes": [
                "sha256:6db956814d64380583e47a27e984d182be0e3abc980ba5263498e730635cc1b2",
                "sha256:99b55a29a20a03d353790261e82ef724939928126672e853cd0719b295ca6790"
            ],
            "index": "pypi",
            "version": "==1.0.0"
        },
        "sphinx-me": {
            "hashes": [
                "sha256:2c67a6bbf9d60631a84b687f0bafbfe2cb16e2663deee28ce03d5f07c7d89807",
                "sha256:98bef823a4053ca1ccbbe2322bd855a3c5e98797c50bcfeeb630fe11c47d5f1a"
            ],
            "version": "==0.3"
        },
        "sphinx-rtd-theme": {
            "hashes": [
                "sha256:00cf895504a7895ee433807c62094cf1e95f065843bf3acd17037c3e9a2becd4",
                "sha256:728607e34d60456d736cc7991fd236afb828b21b82f956c5ea75f94c8414040a"
            ],
            "index": "pypi",
            "version": "==0.4.3"
        },
        "sphinxcontrib-websupport": {
            "hashes": [
                "sha256:1501befb0fdf1d1c29a800fdbf4ef5dc5369377300ddbdd16d2cd40e54c6eefc",
                "sha256:e02f717baf02d0b6c3dd62cf81232ffca4c9d5c331e03766982e3ff9f1d2bc3f"
            ],
            "version": "==1.1.2"
        },
        "sqlalchemy": {
            "hashes": [
                "sha256:64b4720f0a8e033db0154d3824f5bf677cf2797e11d44743cf0aebd2a0499d9d"
            ],
            "index": "pypi",
            "version": "==1.2.2"
        },
        "subprocess32": {
            "hashes": [
                "sha256:88e37c1aac5388df41cc8a8456bb49ebffd321a3ad4d70358e3518176de3a56b",
                "sha256:eb2937c80497978d181efa1b839ec2d9622cf9600a039a79d0e108d1f9aec79d"
            ],
            "version": "==3.5.4"
        },
        "tornado": {
            "hashes": [
                "sha256:0662d28b1ca9f67108c7e3b77afabfb9c7e87bde174fbda78186ecedc2499a9d",
                "sha256:4e5158d97583502a7e2739951553cbd88a72076f152b4b11b64b9a10c4c49409",
                "sha256:732e836008c708de2e89a31cb2fa6c0e5a70cb60492bee6f1ea1047500feaf7f",
                "sha256:8154ec22c450df4e06b35f131adc4f2f3a12ec85981a203301d310abf580500f",
                "sha256:8e9d728c4579682e837c92fdd98036bd5cdefa1da2aaf6acf26947e6dd0c01c5",
                "sha256:d4b3e5329f572f055b587efc57d29bd051589fb5a43ec8898c77a47ec2fa2bbb",
                "sha256:e5f2585afccbff22390cddac29849df463b252b711aa2ce7c5f3f342a5b3b444"
            ],
            "version": "==5.1.1"
        },
        "typing": {
            "hashes": [
                "sha256:91dfe6f3f706ee8cc32d38edbbf304e9b7583fb37108fef38229617f8b3eba23",
                "sha256:c8cabb5ab8945cd2f54917be357d134db9cc1eb039e59d1606dc1e60cb1d9d36",
                "sha256:f38d83c5a7a7086543a0f649564d661859c5146a85775ab90c0d2f93ffaa9714"
            ],
            "markers": "python_version < '3.5'",
            "version": "==3.7.4.1"
        },
        "uritemplate": {
            "hashes": [
                "sha256:07620c3f3f8eed1f12600845892b0e036a2420acf513c53f7de0abd911a5894f",
                "sha256:5af8ad10cec94f215e3f48112de2022e1d5a37ed427fbd88652fa908f2ab7cae"
            ],
            "version": "==3.0.1"
        },
        "urllib3": {
            "hashes": [
                "sha256:a8a318824cc77d1fd4b2bec2ded92646630d7fe8619497b142c84a9e6f5a7293",
                "sha256:f3c5fd51747d450d4dcf6f923c81f78f811aab8205fda64b0aba34a4e48b0745"
            ],
            "version": "==1.25.7"
        },
        "validators": {
            "hashes": [
                "sha256:0bfe836a1af37bb266d71ec1e98b530c38ce11bc7fbe0c4c96ef7b1532d019e5"
            ],
            "index": "pypi",
            "version": "==0.14.1"
        },
        "vine": {
            "hashes": [
                "sha256:133ee6d7a9016f177ddeaf191c1f58421a1dcc6ee9a42c58b34bed40e1d2cd87",
                "sha256:ea4947cc56d1fd6f2095c8d543ee25dad966f78692528e68b4fada11ba3f98af"
            ],
            "version": "==1.3.0"
        },
        "watchdog": {
            "hashes": [
                "sha256:965f658d0732de3188211932aeb0bb457587f04f63ab4c1e33eab878e9de961d"
            ],
            "version": "==0.9.0"
        },
        "webencodings": {
            "hashes": [
                "sha256:a0af1213f3c2226497a97e2b3aa01a7e4bee4f403f95be16fc9acd2947514a78",
                "sha256:b36a1c245f2d304965eb4e0a82848379241dc04b865afcc4aab16748587e1923"
            ],
            "version": "==0.5.1"
        },
        "whitenoise": {
            "hashes": [
                "sha256:22f79cf8f1f509639330f93886acaece8ec5ac5e9600c3b981d33c34e8a42dfd",
                "sha256:6dfea214b7c12efd689007abf9afa87a426586e9dbc051873ad2c8e535e2a1ac"
            ],
            "index": "pypi",
            "version": "==4.1.4"
        },
        "wordcloud": {
            "hashes": [
                "sha256:1ba7de6e3179f77f390fa70a363fcd8a3708dd79df7994738f0ba20e6b4eec4a",
                "sha256:2804995d361438fde75114543d5e48cf4b9f6bc74327c7ed6973ccba0e11221d",
                "sha256:2c67ae08992ced6ee465b31e307e2d686c593fd5d25459b7bf79effd08e5b797",
                "sha256:5259f04f0e06a58c313e4c9c145a11ca8c4443bb5d9195414160c0f359d047d8",
                "sha256:5425b176d9d8a634130db398400a830aa1f43a2bd1d60e16801764ae2b44ed4a",
                "sha256:578996a2ac83d2199f96661e66af587f010ffb472744fd834186cdfd060d5e38",
                "sha256:5a90670745e346e468ec0e203e329e8c44392a4e9aae38dcceb4d313ac0dc939",
                "sha256:6ceed30c943b49e8e8b222a4d5a6725bbeca180fada7a04c4121ed238d6896e6",
                "sha256:78a856ca60be4c912cd27c3050dd4ad79e34ca021cd83fd61b77bbb10a84a089",
                "sha256:80b6646a821537faa88b4bba78e35c20f9056bd7227b76fcf065b6627709c089",
                "sha256:9b87d3ccb7829f8e5fbe1847126f9d232bd7d8d299475e5fc8e5331c5cd52fa6",
                "sha256:a0e70a23de1e978059a35a1fda976d921b802f0ef7cd145283be7a0772f46b11",
                "sha256:a8b7b896e7c767afc4d195d0c1657320d6e3db1e02a919eeb2d895b0c277afd9",
                "sha256:c567d8d5e6743932f1748ac0db6235dc8948fdf34c4819dffebc4914b9e37d3c",
                "sha256:c7c0de04c68bef168d51ece614e979b19a22287101efbf86ad0b23e91a9f8405",
                "sha256:d13cce1ad31d5dc6d9d276a5745fe1067d40b680901fad45527bad660f28232e",
                "sha256:f2df3140b4355b589316f4bc80e08f4385cd74a57d6de6e97d2f85847e2161c5"
            ],
            "index": "pypi",
            "version": "==1.5.0"
        },
        "wrapt": {
            "hashes": [
                "sha256:565a021fd19419476b9362b05eeaa094178de64f8361e44468f9e9d7843901e1"
            ],
            "version": "==1.11.2"
        },
        "xhtml2pdf": {
            "hashes": [
                "sha256:61a6af82aa5bda6175fde83c246f0c82b4fa355cc0609746e982bd34db4739d9"
            ],
            "index": "pypi",
            "version": "==0.2.1"
        },
        "xlsxwriter": {
            "hashes": [
                "sha256:18fe8f891a4adf7556c05d56059e136f9fbce5b19f9335f6d7b42c389c4592bc",
                "sha256:5d3630ff9b2a277c939bd5053d0e7466499593abebbab9ce1dc9b1481a8ebbb6"
            ],
            "version": "==1.2.7"
        },
        "youtube-dl": {
            "hashes": [
                "sha256:28630dfa91ba5e74676cbc76cfc91cd820e6dacca6ca175e07e49df73607bf46",
                "sha256:74e341f05e23e1650f57a01a58346cfabe3c841ccb9852c859ed2a383655db2a"
            ],
            "version": "==2020.1.15"
        }
    },
    "develop": {
        "appnope": {
            "hashes": [
                "sha256:5b26757dc6f79a3b7dc9fab95359328d5747fcb2409d331ea66d0272b90ab2a0",
                "sha256:8b995ffe925347a2138d7ac0fe77155e4311a0ea6d6da4f5128fe4b3cbe5ed71"
            ],
            "markers": "sys_platform == 'darwin'",
            "version": "==0.1.0"
        },
        "argh": {
            "hashes": [
                "sha256:a9b3aaa1904eeb78e32394cd46c6f37ac0fb4af6dc488daa58971bdc7d7fcaf3",
                "sha256:e9535b8c84dc9571a48999094fda7f33e63c3f1b74f3e5f3ac0105a58405bb65"
            ],
            "version": "==0.26.2"
        },
        "aspy.yaml": {
            "hashes": [
                "sha256:463372c043f70160a9ec950c3f1e4c3a82db5fca01d334b6bc89c7164d744bdc",
                "sha256:e7c742382eff2caed61f87a39d13f99109088e5e93f04d76eb8d4b28aa143f45"
            ],
            "version": "==1.3.0"
        },
        "astroid": {
            "hashes": [
                "sha256:87de48a92e29cedf7210ffa853d11441e7ad94cb47bacd91b023499b51cbc756",
                "sha256:d25869fc7f44f1d9fb7d24fd7ea0639656f5355fc3089cd1f3d18c6ec6b124c7"
            ],
            "version": "==1.6.6"
        },
        "atomicwrites": {
            "hashes": [
                "sha256:03472c30eb2c5d1ba9227e4c2ca66ab8287fbfbbda3888aa93dc2e28fc6811b4",
                "sha256:75a9445bac02d8d058d5e1fe689654ba5a6556a1dfd8ce6ec55a0ed79866cfa6"
            ],
            "version": "==1.3.0"
        },
        "attrs": {
            "hashes": [
                "sha256:08a96c641c3a74e44eb59afb61a24f2cb9f4d7188748e76ba4bb5edfa3cb7d1c",
                "sha256:f7b7ce16570fe9965acd6d30101a28f62fb4a7f9e926b3bbc9b61f8b04247e72"
            ],
            "version": "==19.3.0"
        },
        "autoflake": {
            "hashes": [
                "sha256:680cb9dade101ed647488238ccb8b8bfb4369b53d58ba2c8cdf7d5d54e01f95b"
            ],
            "index": "pypi",
            "version": "==1.3.1"
        },
        "autopep8": {
            "hashes": [
                "sha256:655e3ee8b4545be6cfed18985f581ee9ecc74a232550ee46e9797b6fbf4f336d"
            ],
            "index": "pypi",
            "version": "==1.4"
        },
        "backports.functools-lru-cache": {
            "hashes": [
                "sha256:0bada4c2f8a43d533e4ecb7a12214d9420e66eb206d54bf2d682581ca4b80848",
                "sha256:8fde5f188da2d593bd5bc0be98d9abc46c95bb8a9dde93429570192ee6cc2d4a"
            ],
            "markers": "python_version < '3'",
            "version": "==1.6.1"
        },
        "backports.shutil-get-terminal-size": {
            "hashes": [
                "sha256:0975ba55054c15e346944b38956a4c9cbee9009391e41b86c68990effb8c1f64",
                "sha256:713e7a8228ae80341c70586d1cc0a8caa5207346927e23d09dcbcaf18eadec80"
            ],
            "markers": "python_version == '2.7'",
            "version": "==1.0.0"
        },
        "certifi": {
            "hashes": [
                "sha256:017c25db2a153ce562900032d5bc68e9f191e44e9a0f762f373977de9df1fbb3",
                "sha256:25b64c7da4cd7479594d035c08c2d809eb4aab3a26e5a990ea98cc450c320f1f"
            ],
            "version": "==2019.11.28"
        },
        "cfgv": {
            "hashes": [
                "sha256:edb387943b665bf9c434f717bf630fa78aecd53d5900d2e05da6ad6048553144",
                "sha256:fbd93c9ab0a523bf7daec408f3be2ed99a980e20b2d19b50fc184ca6b820d289"
            ],
            "version": "==2.0.1"
        },
        "chardet": {
            "hashes": [
                "sha256:84ab92ed1c4d4f16916e05906b6b75a6c0fb5db821cc65e70cbd64a3e2a5eaae",
                "sha256:fc323ffcaeaed0e0a02bf4d117757b98aed530d9ed4531e3e15460124c106691"
            ],
            "version": "==3.0.4"
        },
        "codecov": {
            "hashes": [
                "sha256:8ed8b7c6791010d359baed66f84f061bba5bd41174bf324c31311e8737602788",
                "sha256:ae00d68e18d8a20e9c3288ba3875ae03db3a8e892115bf9b83ef20507732bed4"
            ],
            "index": "pypi",
            "version": "==2.0.15"
        },
        "colorama": {
            "hashes": [
                "sha256:7d73d2a99753107a36ac6b455ee49046802e59d9d076ef8e47b61499fa29afff",
                "sha256:e96da0d330793e2cb9485e9ddfd918d456036c7149416295932478192f4436a1"
            ],
            "version": "==0.4.3"
        },
        "configparser": {
            "hashes": [
                "sha256:254c1d9c79f60c45dfde850850883d5aaa7f19a23f13561243a050d5a7c3fe4c",
                "sha256:c7d282687a5308319bf3d2e7706e575c635b0a470342641c93bea0ea3b5331df"
            ],
<<<<<<< HEAD
            "markers": "python_version == '2.7'",
=======
            "markers": "python_version < '3'",
>>>>>>> eb091c15
            "version": "==4.0.2"
        },
        "contextlib2": {
            "hashes": [
                "sha256:01f490098c18b19d2bd5bb5dc445b2054d2fa97f09a4280ba2c5f3c394c8162e",
                "sha256:3355078a159fbb44ee60ea80abd0d87b80b78c248643b49aa6d94673b413609b"
            ],
            "markers": "python_version < '3.2'",
            "version": "==0.6.0.post1"
        },
        "coverage": {
            "hashes": [
                "sha256:15cf13a6896048d6d947bf7d222f36e4809ab926894beb748fc9caa14605d9c3",
                "sha256:1daa3eceed220f9fdb80d5ff950dd95112cd27f70d004c7918ca6dfc6c47054c",
                "sha256:1e44a022500d944d42f94df76727ba3fc0a5c0b672c358b61067abb88caee7a0",
                "sha256:25dbf1110d70bab68a74b4b9d74f30e99b177cde3388e07cc7272f2168bd1477",
                "sha256:3230d1003eec018ad4a472d254991e34241e0bbd513e97a29727c7c2f637bd2a",
                "sha256:3dbb72eaeea5763676a1a1efd9b427a048c97c39ed92e13336e726117d0b72bf",
                "sha256:5012d3b8d5a500834783689a5d2292fe06ec75dc86ee1ccdad04b6f5bf231691",
                "sha256:51bc7710b13a2ae0c726f69756cf7ffd4362f4ac36546e243136187cfcc8aa73",
                "sha256:527b4f316e6bf7755082a783726da20671a0cc388b786a64417780b90565b987",
                "sha256:722e4557c8039aad9592c6a4213db75da08c2cd9945320220634f637251c3894",
                "sha256:76e2057e8ffba5472fd28a3a010431fd9e928885ff480cb278877c6e9943cc2e",
                "sha256:77afca04240c40450c331fa796b3eab6f1e15c5ecf8bf2b8bee9706cd5452fef",
                "sha256:7afad9835e7a651d3551eab18cbc0fdb888f0a6136169fbef0662d9cdc9987cf",
                "sha256:9bea19ac2f08672636350f203db89382121c9c2ade85d945953ef3c8cf9d2a68",
                "sha256:a8b8ac7876bc3598e43e2603f772d2353d9931709345ad6c1149009fd1bc81b8",
                "sha256:b0840b45187699affd4c6588286d429cd79a99d509fe3de0f209594669bb0954",
                "sha256:b26aaf69713e5674efbde4d728fb7124e429c9466aeaf5f4a7e9e699b12c9fe2",
                "sha256:b63dd43f455ba878e5e9f80ba4f748c0a2156dde6e0e6e690310e24d6e8caf40",
                "sha256:be18f4ae5a9e46edae3f329de2191747966a34a3d93046dbdf897319923923bc",
                "sha256:c312e57847db2526bc92b9bfa78266bfbaabac3fdcd751df4d062cd4c23e46dc",
                "sha256:c60097190fe9dc2b329a0eb03393e2e0829156a589bd732e70794c0dd804258e",
                "sha256:c62a2143e1313944bf4a5ab34fd3b4be15367a02e9478b0ce800cb510e3bbb9d",
                "sha256:cc1109f54a14d940b8512ee9f1c3975c181bbb200306c6d8b87d93376538782f",
                "sha256:cd60f507c125ac0ad83f05803063bed27e50fa903b9c2cfee3f8a6867ca600fc",
                "sha256:d513cc3db248e566e07a0da99c230aca3556d9b09ed02f420664e2da97eac301",
                "sha256:d649dc0bcace6fcdb446ae02b98798a856593b19b637c1b9af8edadf2b150bea",
                "sha256:d7008a6796095a79544f4da1ee49418901961c97ca9e9d44904205ff7d6aa8cb",
                "sha256:da93027835164b8223e8e5af2cf902a4c80ed93cb0909417234f4a9df3bcd9af",
                "sha256:e69215621707119c6baf99bda014a45b999d37602cb7043d943c76a59b05bf52",
                "sha256:ea9525e0fef2de9208250d6c5aeeee0138921057cd67fcef90fbed49c4d62d37",
                "sha256:fca1669d464f0c9831fd10be2eef6b86f5ebd76c724d1e0706ebdff86bb4adf0"
            ],
            "index": "pypi",
            "version": "==5.0.3"
        },
        "decorator": {
            "hashes": [
                "sha256:54c38050039232e1db4ad7375cfce6748d7b41c29e95a081c8a6d2c30364a2ce",
                "sha256:5d19b92a3c8f7f101c8dd86afd86b0f061a8ce4540ab8cd401fa2542756bce6d"
            ],
            "version": "==4.4.1"
        },
        "django": {
            "hashes": [
                "sha256:0a73696e0ac71ee6177103df984f9c1e07cd297f080f8ec4dc7c6f3fb74395b5",
                "sha256:43a99da08fee329480d27860d68279945b7d8bf7b537388ee2c8938c709b2041"
            ],
            "index": "pypi",
            "version": "==1.11.20"
        },
        "django-debug-panel": {
            "hashes": [
                "sha256:51fac401a76c5481d2599b9c30b3a89c5ddabbe1ff3d941f0e17d588ad5fcefb"
            ],
            "index": "pypi",
            "version": "==0.8.3"
        },
        "django-debug-toolbar": {
            "hashes": [
                "sha256:89d75b60c65db363fb24688d977e5fbf0e73386c67acf562d278402a10fc3736",
                "sha256:c2b0134119a624f4ac9398b44f8e28a01c7686ac350a12a74793f3dd57a9eea0"
            ],
            "index": "pypi",
            "version": "==1.11"
        },
        "docopt": {
            "hashes": [
                "sha256:49b3a825280bd66b3aa83585ef59c4a8c82f2c8a522dbe754a8bc8d08c85c491"
            ],
            "version": "==0.6.2"
        },
        "enum34": {
            "hashes": [
                "sha256:2d81cbbe0e73112bdfe6ef8576f2238f2ba27dd0d55752a776c41d38b7da2850",
                "sha256:644837f692e5f550741432dd3f223bbb9852018674981b1664e5dc339387588a",
                "sha256:6bd0f6ad48ec2aa117d3d141940d484deccda84d4fcd884f5c3d93c23ecd8c79",
                "sha256:8ad8c4783bf61ded74527bffb48ed9b54166685e4230386a9ed9b1279e2df5b1"
            ],
            "markers": "python_version < '3.4'",
            "version": "==1.1.6"
        },
        "faker": {
            "hashes": [
                "sha256:ad46c741aa5002835b06fc110b6674e36c2c047e1cb1a0808009b30384a3c976",
                "sha256:ae668144379c56f3f1cb4d4abb2369a7e2d4028890f882b0445686745ccb4a84"
            ],
            "index": "pypi",
            "version": "==0.7.3"
        },
        "flake8": {
            "hashes": [
                "sha256:c20044779ff848f67f89c56a0e4624c04298cd476e25253ac0c36f910a1a11d8",
                "sha256:f1a9d8886a9cbefb52485f4f4c770832c7fb569c084a9a314fb1eaa37c0c2c86"
            ],
            "index": "pypi",
            "version": "==3.4.1"
        },
        "funcsigs": {
            "hashes": [
                "sha256:330cc27ccbf7f1e992e69fef78261dc7c6569012cf397db8d3de0234e6c937ca",
                "sha256:a7bb0f2cf3a3fd1ab2732cb49eba4252c2af4240442415b4abce3b87022a8f50"
            ],
            "markers": "python_version < '3.0'",
            "version": "==1.0.2"
        },
        "future": {
            "hashes": [
                "sha256:b1bead90b70cf6ec3f0710ae53a525360fa360d306a86583adc6bf83a4db537d"
            ],
            "version": "==0.18.2"
        },
        "futures": {
            "hashes": [
                "sha256:49b3f5b064b6e3afc3316421a3f25f66c137ae88f068abbf72830170033c5e16",
                "sha256:7e033af76a5e35f58e56da7a91e687706faf4e7bdfb2cbc3f2cca6b9bcda9794"
            ],
            "markers": "python_version < '3.2'",
            "version": "==3.3.0"
        },
        "identify": {
            "hashes": [
                "sha256:418f3b2313ac0b531139311a6b426854e9cbdfcfb6175447a5039aa6291d8b30",
                "sha256:8ad99ed1f3a965612dcb881435bf58abcfbeb05e230bb8c352b51e8eac103360"
            ],
            "version": "==1.4.10"
        },
        "idna": {
            "hashes": [
                "sha256:c357b3f628cf53ae2c4c05627ecc484553142ca23264e593d327bcde5e9c3407",
                "sha256:ea8b7f6188e6fa117537c3df7da9fc686d485087abf6ac197f9c46432f7e4a3c"
            ],
            "version": "==2.8"
        },
        "importlib-metadata": {
            "hashes": [
                "sha256:bdd9b7c397c273bcc9a11d6629a38487cd07154fa255a467bf704cd2c258e359",
                "sha256:f17c015735e1a88296994c0697ecea7e11db24290941983b08c9feb30921e6d8"
            ],
            "markers": "python_version < '3.8'",
            "version": "==1.4.0"
        },
        "importlib-resources": {
            "hashes": [
                "sha256:6e2783b2538bd5a14678284a3962b0660c715e5a0f10243fd5e00a4b5974f50b",
                "sha256:d3279fd0f6f847cced9f7acc19bd3e5df54d34f93a2e7bb5f238f81545787078"
            ],
            "markers": "python_version < '3.7'",
            "version": "==1.0.2"
        },
        "importmagic": {
            "hashes": [
                "sha256:3f7757a5b74c9a291e20e12023bb3bf71bc2fa3adfb15a08570648ab83eaf8d8"
            ],
            "index": "pypi",
            "version": "==0.1.7"
        },
        "ipaddress": {
            "hashes": [
                "sha256:6e0f4a39e66cb5bb9a137b00276a2eff74f93b71dcbdad6f10ff7df9d3557fcc",
                "sha256:b7f8e0369580bb4a24d5ba1d7cc29660a4a6987763faf1d8a8046830e020e7e2"
            ],
            "markers": "python_version == '2.7'",
            "version": "==1.0.23"
        },
        "ipdb": {
            "hashes": [
                "sha256:5d9a4a0e3b7027a158fc6f2929934341045b9c3b0b86ed5d7e84e409653f72fd"
            ],
            "index": "pypi",
            "version": "==0.12.3"
        },
        "ipython": {
            "hashes": [
                "sha256:0371b7e4bd74954a35086eac949beeac5b1c9f5ce231e2e77df2286a293765e3",
                "sha256:37101b8cbe072fe17bff100bc03d096404e4a9a0357097aeb5b61677c042cab1",
                "sha256:4bac649857611baaaf76bc82c173aa542f7486446c335fe1a6c05d0d491c8906"
            ],
            "version": "==5.8.0"
        },
        "ipython-genutils": {
            "hashes": [
                "sha256:72dd37233799e619666c9f639a9da83c34013a73e8bbc79a7a6348d93c61fab8",
                "sha256:eb2e116e75ecef9d4d228fdc66af54269afa26ab4463042e33785b887c628ba8"
            ],
            "version": "==0.2.0"
        },
        "isort": {
            "hashes": [
                "sha256:54da7e92468955c4fceacd0c86bd0ec997b0e1ee80d97f67c35a78b719dccab1",
                "sha256:6e811fcb295968434526407adb8796944f1988c5b65e8139058f2014cbe100fd"
            ],
            "index": "pypi",
            "version": "==4.3.21"
        },
        "jedi": {
            "hashes": [
                "sha256:1349c1e8c107095a55386628bb3b2a79422f3a2cab8381e34ce19909e0cf5064",
                "sha256:e909527104a903606dd63bea6e8e888833f0ef087057829b89a18364a856f807"
            ],
            "index": "pypi",
            "version": "==0.15.2"
        },
        "json-rpc": {
            "hashes": [
                "sha256:84b45058e5ba95f49c7b6afcf7e03ab86bee89bf2c01f3ad8dd41fe114fc1f84",
                "sha256:def0dbcf5b7084fc31d677f2f5990d988d06497f2f47f13024274cfb2d5d7589"
            ],
            "index": "pypi",
            "version": "==1.13.0"
        },
        "lazy-object-proxy": {
            "hashes": [
                "sha256:0c4b206227a8097f05c4dbdd323c50edf81f15db3b8dc064d08c62d37e1a504d",
                "sha256:194d092e6f246b906e8f70884e620e459fc54db3259e60cf69a4d66c3fda3449",
                "sha256:1be7e4c9f96948003609aa6c974ae59830a6baecc5376c25c92d7d697e684c08",
                "sha256:4677f594e474c91da97f489fea5b7daa17b5517190899cf213697e48d3902f5a",
                "sha256:48dab84ebd4831077b150572aec802f303117c8cc5c871e182447281ebf3ac50",
                "sha256:5541cada25cd173702dbd99f8e22434105456314462326f06dba3e180f203dfd",
                "sha256:59f79fef100b09564bc2df42ea2d8d21a64fdcda64979c0fa3db7bdaabaf6239",
                "sha256:8d859b89baf8ef7f8bc6b00aa20316483d67f0b1cbf422f5b4dc56701c8f2ffb",
                "sha256:9254f4358b9b541e3441b007a0ea0764b9d056afdeafc1a5569eee1cc6c1b9ea",
                "sha256:9651375199045a358eb6741df3e02a651e0330be090b3bc79f6d0de31a80ec3e",
                "sha256:97bb5884f6f1cdce0099f86b907aa41c970c3c672ac8b9c8352789e103cf3156",
                "sha256:9b15f3f4c0f35727d3a0fba4b770b3c4ebbb1fa907dbcc046a1d2799f3edd142",
                "sha256:a2238e9d1bb71a56cd710611a1614d1194dc10a175c1e08d75e1a7bcc250d442",
                "sha256:a6ae12d08c0bf9909ce12385803a543bfe99b95fe01e752536a60af2b7797c62",
                "sha256:ca0a928a3ddbc5725be2dd1cf895ec0a254798915fb3a36af0964a0a4149e3db",
                "sha256:cb2c7c57005a6804ab66f106ceb8482da55f5314b7fcb06551db1edae4ad1531",
                "sha256:d74bb8693bf9cf75ac3b47a54d716bbb1a92648d5f781fc799347cfc95952383",
                "sha256:d945239a5639b3ff35b70a88c5f2f491913eb94871780ebfabb2568bd58afc5a",
                "sha256:eba7011090323c1dadf18b3b689845fd96a61ba0a1dfbd7f24b921398affc357",
                "sha256:efa1909120ce98bbb3777e8b6f92237f5d5c8ea6758efea36a473e1d38f7d3e4",
                "sha256:f3900e8a5de27447acbf900b4750b0ddfd7ec1ea7fbaf11dfa911141bc522af0"
            ],
            "version": "==1.4.3"
        },
        "mccabe": {
            "hashes": [
                "sha256:ab8a6258860da4b6677da4bd2fe5dc2c659cff31b3ee4f7f5d64e79735b80d42",
                "sha256:dd8d182285a0fe56bace7f45b5e7d1a6ebcbf524e8f3bd87eb0f125271b8831f"
            ],
            "version": "==0.6.1"
        },
        "mixer": {
            "hashes": [
                "sha256:02e23d3b3698f5831d7cbaaaeeaedb760322254ae99c543f0ad43a87fa36cb7a",
                "sha256:12482f1f1b512668795cd3bb93199267e05bcef16a9fc7158df6e52fb8529f02"
            ],
            "index": "pypi",
            "version": "==5.6.6"
        },
        "mock": {
            "hashes": [
                "sha256:83657d894c90d5681d62155c82bda9c1187827525880eda8ff5df4ec813437c3",
                "sha256:d157e52d4e5b938c550f39eb2fd15610db062441a9c2747d3dbfa9298211d0f8"
            ],
            "index": "pypi",
            "version": "==3.0.5"
        },
        "more-itertools": {
            "hashes": [
                "sha256:38a936c0a6d98a38bcc2d03fdaaedaba9f412879461dd2ceff8d37564d6522e4",
                "sha256:c0a5785b1109a6bd7fac76d6837fd1feca158e54e521ccd2ae8bfe393cc9d4fc",
                "sha256:fe7a7cae1ccb57d33952113ff4fa1bc5f879963600ed74918f1236e212ee50b9"
            ],
            "markers": "python_version <= '2.7'",
            "version": "==5.0.0"
        },
        "nodeenv": {
            "hashes": [
                "sha256:561057acd4ae3809e665a9aaaf214afff110bbb6a6d5c8a96121aea6878408b3"
            ],
            "index": "pypi",
            "version": "==1.3.4"
        },
        "packaging": {
            "hashes": [
                "sha256:aec3fdbb8bc9e4bb65f0634b9f551ced63983a529d6a8931817d52fdd0816ddb",
                "sha256:fe1d8331dfa7cc0a883b49d75fc76380b2ab2734b220fbb87d774e4fd4b851f8"
            ],
            "version": "==20.0"
        },
        "parso": {
            "hashes": [
                "sha256:55cf25df1a35fd88b878715874d2c4dc1ad3f0eebd1e0266a67e1f55efccfbe1",
                "sha256:5c1f7791de6bd5dbbeac8db0ef5594b36799de198b3f7f7014643b0c5536b9d3"
            ],
            "version": "==0.5.2"
        },
        "pathlib2": {
            "hashes": [
                "sha256:0ec8205a157c80d7acc301c0b18fbd5d44fe655968f5d947b6ecef5290fc35db",
                "sha256:6cd9a47b597b37cc57de1c05e56fb1a1c9cc9fab04fe78c29acd090418529868"
            ],
            "markers": "python_version < '3.6'",
            "version": "==2.3.5"
        },
        "pathtools": {
            "hashes": [
                "sha256:7c35c5421a39bb82e58018febd90e3b6e5db34c5443aaaf742b3f33d4655f1c0"
            ],
            "version": "==0.1.2"
        },
        "pexpect": {
            "hashes": [
                "sha256:0b48a55dcb3c05f3329815901ea4fc1537514d6ba867a152b581d69ae3710937",
                "sha256:fc65a43959d153d0114afe13997d439c22823a27cefceb5ff35c2178c6784c0c"
            ],
            "markers": "sys_platform != 'win32'",
            "version": "==4.8.0"
        },
        "pickleshare": {
            "hashes": [
                "sha256:87683d47965c1da65cdacaf31c8441d12b8044cdec9aca500cd78fc2c683afca",
                "sha256:9649af414d74d4df115d5d718f82acb59c9d418196b7b4290ed47a12ce62df56"
            ],
            "version": "==0.7.5"
        },
        "pluggy": {
            "hashes": [
                "sha256:15b2acde666561e1298d71b523007ed7364de07029219b604cf808bfa1c765b0",
                "sha256:966c145cd83c96502c3c3868f50408687b38434af77734af1e9ca461a4081d2d"
            ],
            "version": "==0.13.1"
        },
        "pre-commit": {
            "hashes": [
                "sha256:75a9110eae00d009c913616c0fc8a6a02e7716c4a29a14cac9b313d2c7338ab0",
                "sha256:f882c65316eb5b705fe4613e92a7c91055c1800102e4d291cfd18912ec9cf90e"
            ],
            "index": "pypi",
            "version": "==1.15.1"
        },
        "prompt-toolkit": {
            "hashes": [
                "sha256:37925b37a4af1f6448c76b7606e0285f79f434ad246dda007a27411cca730c6d",
                "sha256:dd4fca02c8069497ad931a2d09914c6b0d1b50151ce876bc15bde4c747090126",
                "sha256:f7eec66105baf40eda9ab026cd8b2e251337eea8d111196695d82e0c5f0af852"
            ],
            "version": "==1.0.18"
        },
        "ptyprocess": {
            "hashes": [
                "sha256:923f299cc5ad920c68f2bc0bc98b75b9f838b93b599941a6b63ddbc2476394c0",
                "sha256:d7cc528d76e76342423ca640335bd3633420dc1366f258cb31d05e865ef5ca1f"
            ],
            "version": "==0.6.0"
        },
        "py": {
            "hashes": [
                "sha256:5e27081401262157467ad6e7f851b7aa402c5852dbcb3dae06768434de5752aa",
                "sha256:c20fdd83a5dbc0af9efd622bee9a5564e278f6380fffcacc43ba6f43db2813b0"
            ],
            "version": "==1.8.1"
        },
        "pycodestyle": {
            "hashes": [
                "sha256:682256a5b318149ca0d2a9185d365d8864a768a28db66a84a2ea946bcc426766",
                "sha256:6c4245ade1edfad79c3446fadfc96b0de2759662dc29d07d80a6f27ad1ca6ba9"
            ],
            "version": "==2.3.1"
        },
        "pyflakes": {
            "hashes": [
                "sha256:aa0d4dff45c0cc2214ba158d29280f8fa1129f3e87858ef825930845146337f4",
                "sha256:cc5eadfb38041f8366128786b4ca12700ed05bbf1403d808e89d57d67a3875a7"
            ],
            "version": "==1.5.0"
        },
        "pygments": {
            "hashes": [
                "sha256:2a3fe295e54a20164a9df49c75fa58526d3be48e14aceba6d6b1e8ac0bfd6f1b",
                "sha256:98c8aa5a9f778fcd1026a17361ddaf7330d1b7c62ae97c3bb0ae73e0b9b6b0fe"
            ],
            "version": "==2.5.2"
        },
        "pylint": {
            "hashes": [
                "sha256:367e3d49813d349a905390ac27989eff82ab84958731c5ef0bef867452cfdc42",
                "sha256:97a42df23d436c70132971d1dcb9efad2fe5c0c6add55b90161e773caf729300"
            ],
            "index": "pypi",
            "version": "==1.9.5"
        },
        "pyls-isort": {
            "hashes": [
                "sha256:5bad833dab833c4e8d61172428c6ff16e4d334d986fe5dd809aa55c2e7e4fb7f",
                "sha256:eaf323e12d652ed4ccf8365c1f65d55923e5ee5a9cbfa27bdd5f2941a14d16e6"
            ],
            "index": "pypi",
            "version": "==0.1.1"
        },
        "pympler": {
            "hashes": [
                "sha256:f74cd2982c5cd92ded55561191945616f2bb904a0ae5cdacdb566c6696bdb922"
            ],
            "index": "pypi",
            "version": "==0.8"
        },
        "pyparsing": {
            "hashes": [
                "sha256:4c830582a84fb022400b85429791bc551f1f4871c33f23e44f353119e92f969f",
                "sha256:c342dccb5250c08d45fd6f8b4a559613ca603b57498511740e65cd11a2e7dcec"
            ],
            "version": "==2.4.6"
        },
        "pytest": {
            "hashes": [
                "sha256:19e8f75eac01dd3f211edd465b39efbcbdc8fc5f7866d7dd49fedb30d8adf339",
                "sha256:c77a5f30a90e0ce24db9eaa14ddfd38d4afb5ea159309bdd2dae55b931bc9324"
            ],
            "index": "pypi",
            "version": "==4.6.9"
        },
        "pytest-cov": {
            "hashes": [
                "sha256:cc6742d8bac45070217169f5f72ceee1e0e55b0221f54bcf24845972d3a47f2b",
                "sha256:cdbdef4f870408ebdbfeb44e63e07eb18bb4619fae852f6e760645fa36172626"
            ],
            "index": "pypi",
            "version": "==2.8.1"
        },
        "pytest-django": {
            "hashes": [
                "sha256:456fa6854d04ee625d6bbb8b38ca2259e7040a6f93333bfe8bc8159b7e987203",
                "sha256:489b904f695f9fb880ce591cf5a4979880afb467763b1f180c07574554bdfd26"
            ],
            "index": "pypi",
            "version": "==3.8.0"
        },
        "pytest-logging": {
            "hashes": [
                "sha256:cec5c85ecf18aab7b2ead5498a31b9f758680ef5a902b9054ab3f2bdbb77c896"
            ],
            "index": "pypi",
            "version": "==2015.11.4"
        },
        "pytest-watch": {
            "hashes": [
                "sha256:06136f03d5b361718b8d0d234042f7b2f203910d8568f63df2f866b547b3d4b9"
            ],
            "index": "pypi",
            "version": "==4.2.0"
        },
        "python-dateutil": {
            "hashes": [
                "sha256:73ebfe9dbf22e832286dafa60473e4cd239f8592f699aa5adaf10050e6e1823c",
                "sha256:75bb3f31ea686f1197762692a9ee6a7550b59fc6ca3a1f4b5d7e32fb98e2da2a"
            ],
            "version": "==2.8.1"
        },
        "python-jsonrpc-server": {
            "hashes": [
                "sha256:1f85f75f37f923149cc0aa078474b6df55b708e82ed819ca8846a65d7d0ada7f",
                "sha256:c73bf5495c9dd4d2f902755bedeb6da5afe778e0beee82f0e195c4655352fe37"
            ],
            "version": "==0.3.4"
        },
        "python-language-server": {
            "hashes": [
                "sha256:6927abe945c49340ab22a496b959b8111709c826e0e3c28fae2d720b642e4406",
                "sha256:b05786202f91659098a9a7fd34dab76744d5d57956252b6af24a40e29ca41939"
            ],
<<<<<<< HEAD
            "index": "pypi",
            "version": "==0.31.4"
=======
            "version": "==0.31.7"
>>>>>>> eb091c15
        },
        "pytz": {
            "hashes": [
                "sha256:1c557d7d0e871de1f5ccd5833f60fb2550652da6be2693c1e02300743d21500d",
                "sha256:b02c06db6cf09c12dd25137e563b31700d3b80fcc4ad23abb7a315f2789819be"
            ],
            "version": "==2019.3"
        },
        "pyyaml": {
            "hashes": [
                "sha256:059b2ee3194d718896c0ad077dd8c043e5e909d9180f387ce42012662a4946d6",
                "sha256:1cf708e2ac57f3aabc87405f04b86354f66799c8e62c28c5fc5f88b5521b2dbf",
                "sha256:24521fa2890642614558b492b473bee0ac1f8057a7263156b02e8b14c88ce6f5",
                "sha256:4fee71aa5bc6ed9d5f116327c04273e25ae31a3020386916905767ec4fc5317e",
                "sha256:70024e02197337533eef7b85b068212420f950319cc8c580261963aefc75f811",
                "sha256:74782fbd4d4f87ff04159e986886931456a1894c61229be9eaf4de6f6e44b99e",
                "sha256:940532b111b1952befd7db542c370887a8611660d2b9becff75d39355303d82d",
                "sha256:cb1f2f5e426dc9f07a7681419fe39cee823bb74f723f36f70399123f439e9b20",
                "sha256:dbbb2379c19ed6042e8f11f2a2c66d39cceb8aeace421bfc29d085d93eda3689",
                "sha256:e3a057b7a64f1222b56e47bcff5e4b94c4f61faac04c7c4ecb1985e18caa3994",
                "sha256:e9f45bd5b92c7974e59bcd2dcc8631a6b6cc380a904725fce7bc08872e691615"
            ],
            "version": "==5.3"
        },
        "requests": {
            "hashes": [
                "sha256:11e007a8a2aa0323f5a921e9e6a2d7e4e67d9877e85773fba9ba6419025cbeb4",
                "sha256:9cf5292fcd0f598c671cfc1e0d7d1a7f13bb8085e9a590f48c010551dc6c4b31"
            ],
            "index": "pypi",
            "version": "==2.22.0"
        },
        "rope": {
            "hashes": [
                "sha256:52423a7eebb5306a6d63bdc91a7c657db51ac9babfb8341c9a1440831ecf3203",
                "sha256:ae1fa2fd56f64f4cc9be46493ce54bed0dd12dee03980c61a4393d89d84029ad",
                "sha256:d2830142c2e046f5fc26a022fe680675b6f48f81c7fc1f03a950706e746e9dfe"
            ],
            "index": "pypi",
            "version": "==0.16.0"
        },
        "scandir": {
            "hashes": [
                "sha256:2586c94e907d99617887daed6c1d102b5ca28f1085f90446554abf1faf73123e",
                "sha256:2ae41f43797ca0c11591c0c35f2f5875fa99f8797cb1a1fd440497ec0ae4b022",
                "sha256:2b8e3888b11abb2217a32af0766bc06b65cc4a928d8727828ee68af5a967fa6f",
                "sha256:2c712840c2e2ee8dfaf36034080108d30060d759c7b73a01a52251cc8989f11f",
                "sha256:4d4631f6062e658e9007ab3149a9b914f3548cb38bfb021c64f39a025ce578ae",
                "sha256:67f15b6f83e6507fdc6fca22fedf6ef8b334b399ca27c6b568cbfaa82a364173",
                "sha256:7d2d7a06a252764061a020407b997dd036f7bd6a175a5ba2b345f0a357f0b3f4",
                "sha256:8c5922863e44ffc00c5c693190648daa6d15e7c1207ed02d6f46a8dcc2869d32",
                "sha256:92c85ac42f41ffdc35b6da57ed991575bdbe69db895507af88b9f499b701c188",
                "sha256:b24086f2375c4a094a6b51e78b4cf7ca16c721dcee2eddd7aa6494b42d6d519d",
                "sha256:cb925555f43060a1745d0a321cca94bcea927c50114b623d73179189a4e100ac"
            ],
            "markers": "python_version < '3.5'",
            "version": "==1.10.0"
        },
        "service-factory": {
            "hashes": [
                "sha256:19a69f7bd68de5d503313419a34048c138eade272a7c681828c13360087b5bba",
                "sha256:3f23f6e1a59eb2657eff48be5ee42e4cbd8f90eb3d134eab0017e13c54f6e3f7",
                "sha256:d466a7b1e1f0e196abdc27a69aef6afdaff3b1814146068573e9c46ae8be2658"
            ],
            "index": "pypi",
            "version": "==0.1.5"
        },
        "simplegeneric": {
            "hashes": [
                "sha256:dc972e06094b9af5b855b3df4a646395e43d1c9d0d39ed345b7393560d0b9173"
            ],
            "version": "==0.8.1"
        },
        "singledispatch": {
            "hashes": [
                "sha256:5b06af87df13818d14f08a028e42f566640aef80805c3b50c5056b086e3c2b9c",
                "sha256:833b46966687b3de7f438c761ac475213e53b306740f1abfaa86e1d1aae56aa8"
            ],
            "index": "pypi",
            "version": "==3.4.0.3"
        },
        "six": {
            "hashes": [
                "sha256:236bdbdce46e6e6a3d61a337c0f8b763ca1e8717c03b369e87a7ec7ce1319c0a",
                "sha256:8f3cd2e254d8f793e7f3d6d9df77b92252b52637291d0f0da013c76ea2724b6c"
            ],
            "version": "==1.14.0"
        },
        "sqlparse": {
            "hashes": [
                "sha256:40afe6b8d4b1117e7dff5504d7a8ce07d9a1b15aeeade8a2d10f130a834f8177",
                "sha256:7c3dca29c022744e95b547e867cee89f4fce4373f3549ccd8797d8eb52cdb873"
            ],
            "version": "==0.3.0"
        },
        "toml": {
            "hashes": [
                "sha256:229f81c57791a41d65e399fc06bf0848bab550a9dfd5ed66df18ce5f05e73d5c",
                "sha256:235682dd292d5899d361a811df37e04a8828a5b1da3115886b73cf81ebc9100e"
            ],
            "version": "==0.10.0"
        },
        "traitlets": {
            "hashes": [
                "sha256:70b4c6a1d9019d7b4f6846832288f86998aa3b9207c6821f3578a6a6a467fe44",
                "sha256:d023ee369ddd2763310e4c3eae1ff649689440d4ae59d7485eb4cfbbe3e359f7"
            ],
            "version": "==4.3.3"
        },
        "typing": {
            "hashes": [
                "sha256:91dfe6f3f706ee8cc32d38edbbf304e9b7583fb37108fef38229617f8b3eba23",
                "sha256:c8cabb5ab8945cd2f54917be357d134db9cc1eb039e59d1606dc1e60cb1d9d36",
                "sha256:f38d83c5a7a7086543a0f649564d661859c5146a85775ab90c0d2f93ffaa9714"
            ],
            "markers": "python_version < '3.5'",
            "version": "==3.7.4.1"
        },
        "ujson": {
            "hashes": [
                "sha256:f66073e5506e91d204ab0c614a148d5aa938bdbf104751be66f8ad7a222f5f86"
            ],
            "version": "==1.35"
        },
        "urllib3": {
            "hashes": [
                "sha256:a8a318824cc77d1fd4b2bec2ded92646630d7fe8619497b142c84a9e6f5a7293",
                "sha256:f3c5fd51747d450d4dcf6f923c81f78f811aab8205fda64b0aba34a4e48b0745"
            ],
            "version": "==1.25.7"
        },
        "virtualenv": {
            "hashes": [
                "sha256:0d62c70883c0342d59c11d0ddac0d954d0431321a41ab20851facf2b222598f3",
                "sha256:55059a7a676e4e19498f1aad09b8313a38fcc0cdbe4fdddc0e9b06946d21b4bb"
            ],
            "version": "==16.7.9"
        },
        "watchdog": {
            "hashes": [
                "sha256:965f658d0732de3188211932aeb0bb457587f04f63ab4c1e33eab878e9de961d"
            ],
            "version": "==0.9.0"
        },
        "wcwidth": {
            "hashes": [
                "sha256:8fd29383f539be45b20bd4df0dc29c20ba48654a41e661925e612311e9f3c603",
                "sha256:f28b3e8a6483e5d49e7f8949ac1a78314e740333ae305b4ba5defd3e74fb37a8"
            ],
            "version": "==0.1.8"
        },
        "wrapt": {
            "hashes": [
                "sha256:565a021fd19419476b9362b05eeaa094178de64f8361e44468f9e9d7843901e1"
            ],
            "version": "==1.11.2"
        },
        "yapf": {
            "hashes": [
                "sha256:712e23c468506bf12cadd10169f852572ecc61b266258422d45aaf4ad7ef43de",
                "sha256:cad8a272c6001b3401de3278238fdc54997b6c2e56baa751788915f879a52fca"
            ],
            "index": "pypi",
            "version": "==0.29.0"
        },
        "zipp": {
            "hashes": [
                "sha256:8dda78f06bd1674bd8720df8a50bb47b6e1233c503a4eed8e7810686bde37656",
                "sha256:d38fbe01bbf7a3593a32bc35a9c4453c32bc42b98c377f9bff7e9f8da157786c"
            ],
            "version": "==1.0.0"
        }
    }
}<|MERGE_RESOLUTION|>--- conflicted
+++ resolved
@@ -84,31 +84,17 @@
         },
         "boto3": {
             "hashes": [
-<<<<<<< HEAD
-                "sha256:916efdecda945daba08dca9032373440db681e53e6b46e7d0cae104ffd5ac7ca",
-                "sha256:925899699b81977b75d4036fc478209916f4547f8683e5c7b1ad678317a6652e"
-            ],
-            "version": "==1.11.3"
+                "sha256:5222edc5b20d5c6ab7440fc4f89f987ead05be37ff5cc5359a3b9148d9b5a51e",
+                "sha256:bd3337cfc15613b0091fa567dc3065d94df88e5837ba1adbb1e35b91db728a66"
+            ],
+            "version": "==1.11.7"
         },
         "botocore": {
             "hashes": [
-                "sha256:799562d2af023f49518676c6b72ee07325da027513406b4b9d8e5b74ecea8257",
-                "sha256:80e6522c4bb8d98dab9fd77708c6722bee775c7b85a77326ef44543062a17462"
-            ],
-            "version": "==1.14.3"
-=======
-                "sha256:287ae58a50cc23f4254740c5388abc3c5f25891f062c40597a997f21d1f960db",
-                "sha256:71f2346d089aba5f55eb2effe5e3c6acc1b851a519bcc4f147006e1db8548fe5"
-            ],
-            "version": "==1.11.6"
-        },
-        "botocore": {
-            "hashes": [
-                "sha256:629ce71d425b9bc55553a7b0b0584c162edff04b00eb225ccec8f72cadc1c63c",
-                "sha256:7bd74f1c0f99344571fd322f2d7708deac0546b4ce19f52e971cc6daec4e2167"
-            ],
-            "version": "==1.14.6"
->>>>>>> eb091c15
+                "sha256:9a17d36ee43f1398c7db3cb29aa2216de94bcb60f058b1c645d71e72a330ddf8",
+                "sha256:e4b82b1a7389f3d16732eb839240c9d3e42470100d5a71415ea2a0a35b911b23"
+            ],
+            "version": "==1.14.7"
         },
         "cachetools": {
             "hashes": [
@@ -286,12 +272,8 @@
                 "sha256:4c30aa8eb944fcf3cf10e20dfabbbe11ad5a84fce62abb3658feffa4e2ac2b97",
                 "sha256:8f25e86a3c310f40cf32cfa1b56a2b6df9cb2521e4cb794844958697d98fb3d1"
             ],
-<<<<<<< HEAD
-            "index": "pypi",
-            "version": "==2.0.0.dev124"
-=======
+            "index": "pypi",
             "version": "==2.0.0"
->>>>>>> eb091c15
         },
         "django-redis": {
             "hashes": [
@@ -388,6 +370,7 @@
             "hashes": [
                 "sha256:b1bead90b70cf6ec3f0710ae53a525360fa360d306a86583adc6bf83a4db537d"
             ],
+            "index": "pypi",
             "version": "==0.18.2"
         },
         "futures": {
@@ -418,10 +401,10 @@
         },
         "google-auth": {
             "hashes": [
-                "sha256:053bd396de4a8e83bfd27d0606645735cf68cfe88ec166655efd823f2969a9ee",
-                "sha256:abc459495de01c46bbf37ee8d22e6ae9232b3c2e09cfa5f1122b1645603b5def"
-            ],
-            "version": "==1.10.1"
+                "sha256:10f280c56f58af54e88bae0471bd2a406e43144883f85b5bc6870fe3d766c0fd",
+                "sha256:6c8f31b395be315e1db5a7d9fba2ea9fb6b5e75c7d5b53478a8b40871b495c44"
+            ],
+            "version": "==1.10.2"
         },
         "google-auth-httplib2": {
             "hashes": [
@@ -466,10 +449,7 @@
                 "sha256:39897db862aebbc72f7261da240ccc96890d711b93a5c2f96d08a6875fe9c54c",
                 "sha256:8e9505ad7ba356c0953acefc0cdfd41de0dd5f1df520d1cd5bb31bd34ee45373"
             ],
-<<<<<<< HEAD
-            "index": "pypi",
-=======
->>>>>>> eb091c15
+            "index": "pypi",
             "version": "==1.25.0"
         },
         "google-resumable-media": {
@@ -1230,12 +1210,8 @@
                 "sha256:b06dd27391fd11fb32f84fe054e6a64736c469514a718a99fb5ce1dff95d6b28",
                 "sha256:e023da07cfbead3868e1e2ba994160517885a32dfd994fc455b118e37989479b"
             ],
-<<<<<<< HEAD
-            "index": "pypi",
-            "version": "==0.14.0"
-=======
+            "index": "pypi",
             "version": "==0.14.1"
->>>>>>> eb091c15
         },
         "singledispatch": {
             "hashes": [
@@ -1356,10 +1332,10 @@
         },
         "urllib3": {
             "hashes": [
-                "sha256:a8a318824cc77d1fd4b2bec2ded92646630d7fe8619497b142c84a9e6f5a7293",
-                "sha256:f3c5fd51747d450d4dcf6f923c81f78f811aab8205fda64b0aba34a4e48b0745"
-            ],
-            "version": "==1.25.7"
+                "sha256:2f3db8b19923a873b3e5256dc9c2dedfa883e33d87c690d9c7913e1f40673cdc",
+                "sha256:87716c2d2a7121198ebcb7ce7cccf6ce5e9ba539041cfbaeecfb641dc0bf6acc"
+            ],
+            "version": "==1.25.8"
         },
         "validators": {
             "hashes": [
@@ -1448,14 +1424,6 @@
         }
     },
     "develop": {
-        "appnope": {
-            "hashes": [
-                "sha256:5b26757dc6f79a3b7dc9fab95359328d5747fcb2409d331ea66d0272b90ab2a0",
-                "sha256:8b995ffe925347a2138d7ac0fe77155e4311a0ea6d6da4f5128fe4b3cbe5ed71"
-            ],
-            "markers": "sys_platform == 'darwin'",
-            "version": "==0.1.0"
-        },
         "argh": {
             "hashes": [
                 "sha256:a9b3aaa1904eeb78e32394cd46c6f37ac0fb4af6dc488daa58971bdc7d7fcaf3",
@@ -1562,11 +1530,7 @@
                 "sha256:254c1d9c79f60c45dfde850850883d5aaa7f19a23f13561243a050d5a7c3fe4c",
                 "sha256:c7d282687a5308319bf3d2e7706e575c635b0a470342641c93bea0ea3b5331df"
             ],
-<<<<<<< HEAD
-            "markers": "python_version == '2.7'",
-=======
             "markers": "python_version < '3'",
->>>>>>> eb091c15
             "version": "==4.0.2"
         },
         "contextlib2": {
@@ -1688,6 +1652,7 @@
             "hashes": [
                 "sha256:b1bead90b70cf6ec3f0710ae53a525360fa360d306a86583adc6bf83a4db537d"
             ],
+            "index": "pypi",
             "version": "==0.18.2"
         },
         "futures": {
@@ -1873,7 +1838,7 @@
                 "sha256:0ec8205a157c80d7acc301c0b18fbd5d44fe655968f5d947b6ecef5290fc35db",
                 "sha256:6cd9a47b597b37cc57de1c05e56fb1a1c9cc9fab04fe78c29acd090418529868"
             ],
-            "markers": "python_version < '3.6'",
+            "markers": "python_version < '3.4'",
             "version": "==2.3.5"
         },
         "pathtools": {
@@ -2042,12 +2007,8 @@
                 "sha256:6927abe945c49340ab22a496b959b8111709c826e0e3c28fae2d720b642e4406",
                 "sha256:b05786202f91659098a9a7fd34dab76744d5d57956252b6af24a40e29ca41939"
             ],
-<<<<<<< HEAD
-            "index": "pypi",
-            "version": "==0.31.4"
-=======
+            "index": "pypi",
             "version": "==0.31.7"
->>>>>>> eb091c15
         },
         "pytz": {
             "hashes": [
@@ -2174,10 +2135,10 @@
         },
         "urllib3": {
             "hashes": [
-                "sha256:a8a318824cc77d1fd4b2bec2ded92646630d7fe8619497b142c84a9e6f5a7293",
-                "sha256:f3c5fd51747d450d4dcf6f923c81f78f811aab8205fda64b0aba34a4e48b0745"
-            ],
-            "version": "==1.25.7"
+                "sha256:2f3db8b19923a873b3e5256dc9c2dedfa883e33d87c690d9c7913e1f40673cdc",
+                "sha256:87716c2d2a7121198ebcb7ce7cccf6ce5e9ba539041cfbaeecfb641dc0bf6acc"
+            ],
+            "version": "==1.25.8"
         },
         "virtualenv": {
             "hashes": [
