--- conflicted
+++ resolved
@@ -1,11 +1,7 @@
 {
     "_meta": {
         "hash": {
-<<<<<<< HEAD
-            "sha256": "202f49143c0ce4b8c4440c831dda17305cc50659f7747293266fb8c39a1c5819"
-=======
-            "sha256": "6f9224ebe7ac2e62fe2db958882ab0d30dde0fccd8bc4c0003a082448fe13d24"
->>>>>>> 9b93fefc
+            "sha256": "7a1b9d47ffcad70c37ac25b2c28c973cd4ceccff6cd97c2c5215aa2118d2b0b2"
         },
         "pipfile-spec": 6,
         "requires": {
@@ -88,17 +84,17 @@
         },
         "boto3": {
             "hashes": [
-                "sha256:d89ee91f199f7b6c8840a40ccd0b6abef7925775f8606de268bb9688cc14bd70",
-                "sha256:f9def3c5c871291a2b4dbc1f3520e35573fce3783ff1c904a97dd3a4539b0e5b"
-            ],
-            "version": "==1.11.12"
+                "sha256:0b9dc594e16a96ed7c6f37e1563ab3f113f130b3cc79efe8eea43097bf87fccb",
+                "sha256:e48ff93a3b6424c65675e1cbe08f7f3245b0128d1c27115cdcf51d432e9767d6"
+            ],
+            "version": "==1.11.15"
         },
         "botocore": {
             "hashes": [
-                "sha256:054b195d7afee491a472e1462826042c805b4ab60c2ffd7137b90f41d52fd127",
-                "sha256:e20a7fa4bc3803b64bc59f9af1c86d13c825f209bed0edbf1b6da06bcf213212"
-            ],
-            "version": "==1.14.12"
+                "sha256:2538065f9f5023eae3607e78fc5d8c595c9173ec02bc92410652078617c44ac1",
+                "sha256:554231b1690c8521e05a41e50184e43d62941fdf9351e658aea894649b879985"
+            ],
+            "version": "==1.14.15"
         },
         "cachetools": {
             "hashes": [
@@ -251,11 +247,11 @@
         },
         "django-mathfilters": {
             "hashes": [
-                "sha256:530774776e5bbf8061c95e3542166fa8a4ec4cd8992b6dc9f3cad866c71051b5",
-                "sha256:e570e113a92dd54125fc2066a93b509a521d3f42a4502731775d0f7b92acc3e8"
-            ],
-            "index": "pypi",
-            "version": "==0.4.0"
+                "sha256:64200a21bb249fbf27be601d4bbb788779e09c6e063170c097cd82c4d18ebb83",
+                "sha256:c9b892ef6dfc893683e75cfd0279c187a601ca68f4684c38f9da44657fb64b07"
+            ],
+            "index": "pypi",
+            "version": "==1.0.0"
         },
         "django-mptt": {
             "hashes": [
@@ -521,39 +517,51 @@
         },
         "grpcio": {
             "hashes": [
-                "sha256:0a6153643bd02635a388682e18d02aa62d34be0886a6c799295bd2466d9e9594",
-                "sha256:179a7b8e7d19b51e540c7c5d57bede38648d59cfe50212a91162b97cee557ffc",
-                "sha256:1b4e5949e4b23ac02b428fd0b0010c7ff5d3198b77093127cdf60f2dbf99a30e",
-                "sha256:1beee9ae4bc046456cd5c276fa54b682ab21a972cba14e3da11dbd6383b7f15e",
-                "sha256:2448d39c89e5687a877ec6a6b0603c39bceb021aa159716e9c75a666e057cce0",
-                "sha256:278ba9ac04ed7f1536b915d94b898310182270e29f7ba53211d7217c1d1d7150",
-                "sha256:2c262f5c523df4940f2764b3c355b65ac1a985da9f17855da400b21807b3b104",
-                "sha256:31136e7f74a4c3b5c38de610c697f4eebccee5bf0d7e75fa635726145d70a143",
-                "sha256:39e182bb171bb05520363e433304a7a7cdc8b08029f41176048a862dd10a6684",
-                "sha256:448300c427b56407dd774c3860db878963581485a222b12129214d09a04b9ede",
-                "sha256:4a54e6acc6dd1cd451ed5185af62fa8c8825590631bdcb25ae74c30b4a3c32a1",
-                "sha256:4a6db9ae79e957a474bdc36565269087244ac750645e409b8e384bd88074e85c",
-                "sha256:5252e07cf0cde5f6d55ae30fc4fe47704c6791c0aa8987cc57d3e3d565af3187",
-                "sha256:541c320013bff0290f36b7901045133ddbb2fc1674f2bb944ee03c3195cf1134",
-                "sha256:56f194bb50708fec4d2c3955cd8cb588a44b955de8ff1cedfadadcc6b2fc5d96",
-                "sha256:5e3da97f0911fb131b3e046883534e9d6d240e578a016f641d25f9ccbf621ed4",
-                "sha256:8194b7dadd0958cc2bc16d208d33f1788ad6ac863f0b25f29638f361959851a9",
-                "sha256:84bdcce68129da5b671b94965ab0f51c3697431cffa9c9ab5ced5b591c132044",
-                "sha256:8905610214933f5a17ba4afbeefc2654c01f07ce0a670a6386105e4471be2eff",
-                "sha256:a4a9858000dad38361cb8ebe4521219443f8cb0114abf477a0dd5e93085d4981",
-                "sha256:ad56170db10a35bcdd3a36083c1e39476df5d1e2ac543d58f96f4599411bdcae",
-                "sha256:b78069939793babb11cefcba3543e1655d95f336b0de64c51a74891572122f07",
-                "sha256:c1b7ca4ae50bd4e155848cda9ae65ef8d4a806404798e81b2bf65c7efe85b9f3",
-                "sha256:c47120731c8317ae04015b3aa6762b34d9122004c81bbaa640139cf29405aafd",
-                "sha256:d492f0882a61ad25989d7fe9206988fe169aa3b18e7e2b212d2cbc00d0ba092d",
-                "sha256:d924a6a32e7bbdd7ac5c85319358ceb02d50973d12f8c38ab4cf1f8d11b60d28",
-                "sha256:dcab0f5512b745c3a584bc985b9f7e3e56ba52adf725743ec8f682608f63c9ce",
-                "sha256:e255c60f58118c89ffb179e217dd455555f216d246e32855d85dbfe75e6cee4e",
-                "sha256:e4bbc53704df31ea230f1b907c8825dea1ba2e98ea1e33a05f6b6c3f8021927a",
-                "sha256:fa06f5eacba48dd27395785f2cb64d15f2c54c8daf2c2c1f1fce78003e3e6ed8",
-                "sha256:ff6f993f72413d7f76e17792ae92e6380510910222a5d5fe7956f055af41204e"
-            ],
-            "version": "==1.27.0rc2"
+                "sha256:090325ec265466ae6a875faf2d903dbbf6a3e3b78b468f6a5eef25b4f19aa3a0",
+                "sha256:0adf01b7b79a88d4c98059805920f952d7149b4947a6c5e725955e62a61a2bea",
+                "sha256:0f2ca165eb5b1fe4532db84d0d99c5045ca20c4861f158c82bbca29655e55a08",
+                "sha256:1ebe3093958b46c72c3a4a63477f7b8e60e8887d9ac8b3bdfb9e9bec05caabd2",
+                "sha256:1ffdf333741726792c47145dc8cde8c947ec41e82a7f9de920d0b73edc1e67e0",
+                "sha256:24cc8bab24a9799c574795ad2ec1c11430c84dd5acefb49d34439e72ca8b4aa5",
+                "sha256:259659c947aaee67c306d08ce3b664f8d78abb7a0f190ae349a1bc96c7b2ff59",
+                "sha256:313c202f7d3b4a60f610481186843754ec2d3eff08a7d7c80e31d4231dc30d3b",
+                "sha256:3199b373dfab8e3fc77aac794c8bd59593ba75d6d7c7e5585dfe496367b053d5",
+                "sha256:38d7427586963ed08e75820c7f3dbd99a9bb48cb608470655717602e7f4e6af6",
+                "sha256:3b8f4c2f8db147bab6bbbe7b14a9f74e154f59572f5031ba1cf932045b73b7c9",
+                "sha256:421e91334b2e296927047722c7f2f2e622e1eee5938bdaebc74b956ea1451dcf",
+                "sha256:4d1ef5fa46848e073f10fde5e63c2228d8a36e850a7422c84cd470c930eb9408",
+                "sha256:4ee8dbb9440aa8e578340c1d9e10deb053f70919bcc777676f8039190c76baf6",
+                "sha256:692145878e7913b767546a1c2741655340d9d2f30c485700605e46e55929ec8d",
+                "sha256:6ac41f39100fe81558785d20601cdb7a179aa377c25a8b4e0c84b430b09d5ee7",
+                "sha256:70d876631af27383d59071f298b6e7827910d058cf00ede12222f8b73c6933cc",
+                "sha256:79e7beb53d4da29f6e9527137948c702fe2829fa5644e755bca0bcefc67a8654",
+                "sha256:80b7b16e74b4d6ebcaa3a5819294df1636a397efb90567b7afe5607c085c288c",
+                "sha256:882a529b5c2ad498dd79fc3238a9f99249a140d3502df2bdc342b5f59b9555e3",
+                "sha256:8c77e99e6aa6a98c55e3bf240271f38d705f35e4bfbcda9d90d59e6cad0fbde6",
+                "sha256:8f8cc652ad0f269851da2ac1bf88f50cadb6ea80999c22a338a2ea016983f1a9",
+                "sha256:9197de1aec35bc3b0130af71e35e872693b35c5b4f8e99a1ba34a867516174cb",
+                "sha256:99fbd1b75d0aa9c61b09eb4975e97b35f3c1b7a0b507b7507c8904dbadb8318c",
+                "sha256:9ed2b218ed83d088c159709ad6344edf85226de796036cf55253e98d297b64f5",
+                "sha256:9fc0d666dbefcec490fc19282ea60111de56974537353bb74725a2c4f74f9922",
+                "sha256:a032bd4cd05bf5112271f8c481a7161fbb67dc4191a12b9c04fd49c9058ae3fd",
+                "sha256:a494b81441af0eba8dea62cd6a0d78da0b99989ee98f361cbcfe5c34119452b7",
+                "sha256:a899725d34769a498ecd3be154021c4368dd22bdc69473f6ec46779696f626c4",
+                "sha256:aa4108228c056e10f46aa012935646fe42b88fa30496ce28cc74f8d444534cca",
+                "sha256:bb060dcdcc20359d565dfee36e2c906968c4fe73392e75d3de1c6025a4280b24",
+                "sha256:bdd602a52c9bf86f9a126a75b304a90c055035296955127db9df33aebf043021",
+                "sha256:be96fd0c8048c1b04b181b36c18274c564abc5d4f868f20a17fce0cd0f02ba81",
+                "sha256:c3bf9384b1cd55de1b08c6fbeb93756d7c38af9ba57cd8aec05c41645ffeac5f",
+                "sha256:c57da980d054dc9dd6d052c710536c4d8efa5f41e2193eb1662f4381aa0d501a",
+                "sha256:c67278a23cb18008eab9ae1362f0e9d477ca8b8779d1ed601d9250d130ed2ed4",
+                "sha256:c7e6fee9b47ccf77e9c2f62fc9ddc468f620c8dc8c1ce44b421d60f89b8181ca",
+                "sha256:c9177b593504b8b6932cb6d5e8e71bfa92b12ca05e670994f156e4805fd65103",
+                "sha256:d444659793b0177eca9c0d5189662f1e176faadc579e7aec9d6b4cd58654a05c",
+                "sha256:e7064e2cb44beb6a5c629ed6f4a46e28f76f6e5b2c1b9fb78d9be092d0087793",
+                "sha256:ee2bf83129b1952261a9cea61adbe58c4dd6b701a05bb55dc31bd917322ab99f",
+                "sha256:f2eff46bc020043de5581e3e77ad7c3da6c5346d6430bbaaabc354675564ff97",
+                "sha256:fcd38f293e5380335e6ec36174b34ed9a136cfb23a76082770f6180888819f28"
+            ],
+            "version": "==1.27.1"
         },
         "gspread": {
             "hashes": [
@@ -894,9 +902,9 @@
         },
         "pdf2image": {
             "hashes": [
-                "sha256:787f6dd77dc02786913fd4ee5766bb9241fe807e3c6ee90e3cff18bcf2f23555"
-            ],
-            "version": "==1.11.0"
+                "sha256:478ead1a27cbd094ff9e9301e5c6c111fec6ebe5346496a5ad7092ef733632fc"
+            ],
+            "version": "==1.12.0"
         },
         "pdfkit": {
             "hashes": [
@@ -1218,8 +1226,6 @@
                 "sha256:921a37e2aefc64145e7b73d50c71bb4f26f46e4c9f414dc648c6245ff92cf7db"
             ],
             "version": "==0.3.3"
-<<<<<<< HEAD
-=======
         },
         "selenium": {
             "hashes": [
@@ -1228,7 +1234,6 @@
             ],
             "index": "pypi",
             "version": "==4.0.0a3"
->>>>>>> 9b93fefc
         },
         "sentry-sdk": {
             "hashes": [
@@ -1379,9 +1384,9 @@
         },
         "watchdog": {
             "hashes": [
-                "sha256:d64786787b14c8c6a71a8cc014056776ba6b52e85d1164ef2ab50aec02723a3d"
-            ],
-            "version": "==0.10.1"
+                "sha256:c560efb643faed5ef28784b2245cf8874f939569717a4a12826a173ac644456b"
+            ],
+            "version": "==0.10.2"
         },
         "webencodings": {
             "hashes": [
@@ -1556,7 +1561,7 @@
                 "sha256:254c1d9c79f60c45dfde850850883d5aaa7f19a23f13561243a050d5a7c3fe4c",
                 "sha256:c7d282687a5308319bf3d2e7706e575c635b0a470342641c93bea0ea3b5331df"
             ],
-            "markers": "python_version < '3.2'",
+            "markers": "python_version < '3'",
             "version": "==4.0.2"
         },
         "contextlib2": {
@@ -1611,6 +1616,12 @@
             ],
             "version": "==4.4.1"
         },
+        "distlib": {
+            "hashes": [
+                "sha256:2e166e231a26b36d6dfe35a48c4464346620f8645ed0ace01ee31822b288de21"
+            ],
+            "version": "==0.3.0"
+        },
         "django": {
             "hashes": [
                 "sha256:0a73696e0ac71ee6177103df984f9c1e07cd297f080f8ec4dc7c6f3fb74395b5",
@@ -1871,7 +1882,7 @@
                 "sha256:0ec8205a157c80d7acc301c0b18fbd5d44fe655968f5d947b6ecef5290fc35db",
                 "sha256:6cd9a47b597b37cc57de1c05e56fb1a1c9cc9fab04fe78c29acd090418529868"
             ],
-            "markers": "python_version < '3'",
+            "markers": "python_version < '3.4' and sys_platform != 'win32'",
             "version": "==2.3.5"
         },
         "pathtools": {
@@ -2176,16 +2187,16 @@
         },
         "virtualenv": {
             "hashes": [
-                "sha256:a7a7f272882815c2f84b9a5bfd75ab4e32eea257bc3169a9c139310c064ebbeb",
-                "sha256:d98aa9ae72aa2f892e697e38c0314cd835c8f44d7f38b2fe27d11a6aa084dd2c"
-            ],
-            "version": "==20.0.0b2"
+                "sha256:7e4e234e1f27755685dc54063d989756790b0682d60e304db589fa1604938013",
+                "sha256:e0099edd03c77e14a8ac9be62e45af28759984075d9409bb2c3a4edeb7420a23"
+            ],
+            "version": "==20.0.2"
         },
         "watchdog": {
             "hashes": [
-                "sha256:d64786787b14c8c6a71a8cc014056776ba6b52e85d1164ef2ab50aec02723a3d"
-            ],
-            "version": "==0.10.1"
+                "sha256:c560efb643faed5ef28784b2245cf8874f939569717a4a12826a173ac644456b"
+            ],
+            "version": "==0.10.2"
         },
         "wcwidth": {
             "hashes": [
